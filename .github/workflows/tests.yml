name: Lint and Test

on:
  push:
    branches:
      - develop
      - master
    tags:
      - '*'
    paths-ignore:
      - '**/*.md'
      - 'LICENSE'
      - 'Dockerfile'
      - 'docker-compose.yml'
      - 'dc.build.node.yml'
      - '.github/workflows/*publish.yml'
  pull_request:
    branches:
      - develop
      - master

jobs:
  check_skip:
    runs-on: ubuntu-latest
    if: "! startsWith(github.event.head_commit.message, '[CI Skip]') && github.repository == 'kiltprotocol/sdk-js'"
    steps:
      - name: Not Skipped
        run: echo "Not Skipped"

  build:
    runs-on: ubuntu-latest

    needs: check_skip

    strategy:
      matrix:
        node-version: [10.x, 12.x]

    steps:
      - uses: actions/checkout@v1
      - name: Use Node.js ${{ matrix.node-version }}
        uses: actions/setup-node@v1
        with:
          node-version: ${{ matrix.node-version }}
      - name: yarn install & build
        run: |
          yarn install --immutable
<<<<<<< HEAD
=======
          yarn lint
>>>>>>> 31bd8a5a
          yarn build
          yarn test:ci
        env:
          CI: true
      - name: upload build
        uses: actions/upload-artifact@v2
        with:
          name: build-${{ matrix.node-version }}
          path: ${{ github.workspace }}


  lint:
    runs-on: ubuntu-latest
    needs: build

    steps:
      - uses: actions/download-artifact@v2
        with:
          name: build-12.x
      - name: lint
        run: yarn lint
        env:
          CI: true

  test:
    runs-on: ubuntu-latest
    needs: build

    strategy:
      matrix:
        node-version: [10.x, 12.x]

    steps:
      - uses: actions/download-artifact@v2
        with:
          name: build-${{ matrix.node-version }}
      - name: unit tests
        run: yarn test:ci
        env:
          CI: true

  integration_test:
    runs-on: ubuntu-latest

    needs: build

    strategy:
      matrix:
        image: ['latest-develop', 'latest-rc']

    steps:
      - uses: actions/download-artifact@v2
        with:
          name: build-12.x

      - name: Configure AWS credentials
        uses: aws-actions/configure-aws-credentials@v1
        with:
          aws-access-key-id: ${{ secrets.AWS_ACCESS_KEY_ID }}
          aws-secret-access-key: ${{ secrets.AWS_SECRET_ACCESS_KEY }}
          aws-region: eu-central-1

      - name: Login to Amazon ECR
        id: login-ecr
        uses: aws-actions/amazon-ecr-login@v1

      - name: run integration tests
        timeout-minutes: 60
        env:
          ECR_REGISTRY: ${{ steps.login-ecr.outputs.registry }}
          ECR_REPOSITORY: kilt/prototype-chain
          IMAGE_TAG: ${{ matrix.image }}
        run: |
<<<<<<< HEAD
=======
          yarn install --immutable
          yarn build
>>>>>>> 31bd8a5a
          docker pull $ECR_REGISTRY/$ECR_REPOSITORY:$IMAGE_TAG
          docker run -d --rm -p 9944:9944 $ECR_REGISTRY/$ECR_REPOSITORY:$IMAGE_TAG --dev --ws-port 9944 --ws-external
          sleep 5s
          yarn test:integration:run
          docker stop $(docker ps -f ancestor=$ECR_REGISTRY/$ECR_REPOSITORY:$IMAGE_TAG -q)

  run_example:
    runs-on: ubuntu-latest

    needs: build

    strategy:
      matrix:
        image: ['latest-develop', 'latest-rc']

    steps:
      - uses: actions/download-artifact@v2
        with:
          name: build-12.x

      - name: Configure AWS credentials
        uses: aws-actions/configure-aws-credentials@v1
        with:
          aws-access-key-id: ${{ secrets.AWS_ACCESS_KEY_ID }}
          aws-secret-access-key: ${{ secrets.AWS_SECRET_ACCESS_KEY }}
          aws-region: eu-central-1

      - name: Login to Amazon ECR
        id: login-ecr
        uses: aws-actions/amazon-ecr-login@v1

      - name: run example
        timeout-minutes: 10
        env:
          ECR_REGISTRY: ${{ steps.login-ecr.outputs.registry }}
          ECR_REPOSITORY: kilt/prototype-chain
          IMAGE_TAG: ${{ matrix.image }}
        run: |
<<<<<<< HEAD
=======
          yarn install --immutable
          yarn build
>>>>>>> 31bd8a5a
          docker pull $ECR_REGISTRY/$ECR_REPOSITORY:$IMAGE_TAG
          docker run -d --rm -p 9944:9944 $ECR_REGISTRY/$ECR_REPOSITORY:$IMAGE_TAG --dev --ws-port 9944 --ws-external
          sleep 5s
          yarn ts-node docs/example.ts
          docker stop $(docker ps -f ancestor=$ECR_REGISTRY/$ECR_REPOSITORY:$IMAGE_TAG -q)

  run_getting-started:
    runs-on: ubuntu-latest

    needs: build

    strategy:
      matrix:
        image: ['latest-develop', 'latest-rc']

    steps:
      - uses: actions/download-artifact@v2
        with:
          name: build-12.x

      - name: Configure AWS credentials
        uses: aws-actions/configure-aws-credentials@v1
        with:
          aws-access-key-id: ${{ secrets.AWS_ACCESS_KEY_ID }}
          aws-secret-access-key: ${{ secrets.AWS_SECRET_ACCESS_KEY }}
          aws-region: eu-central-1

      - name: Login to Amazon ECR
        id: login-ecr
        uses: aws-actions/amazon-ecr-login@v1

      - name: run getting started
        timeout-minutes: 10
        env:
          ECR_REGISTRY: ${{ steps.login-ecr.outputs.registry }}
          ECR_REPOSITORY: kilt/prototype-chain
          IMAGE_TAG: ${{ matrix.image }}
        run: |
<<<<<<< HEAD
=======
          yarn install --immutable
          yarn build
>>>>>>> 31bd8a5a
          docker pull $ECR_REGISTRY/$ECR_REPOSITORY:$IMAGE_TAG
          docker run -d --rm -p 9944:9944 $ECR_REGISTRY/$ECR_REPOSITORY:$IMAGE_TAG --dev --ws-port 9944 --ws-external
          sleep 5s
          yarn ts-node docs/getting-started.ts
          docker stop $(docker ps -f ancestor=$ECR_REGISTRY/$ECR_REPOSITORY:$IMAGE_TAG -q)<|MERGE_RESOLUTION|>--- conflicted
+++ resolved
@@ -45,10 +45,6 @@
       - name: yarn install & build
         run: |
           yarn install --immutable
-<<<<<<< HEAD
-=======
-          yarn lint
->>>>>>> 31bd8a5a
           yarn build
           yarn test:ci
         env:
@@ -122,11 +118,6 @@
           ECR_REPOSITORY: kilt/prototype-chain
           IMAGE_TAG: ${{ matrix.image }}
         run: |
-<<<<<<< HEAD
-=======
-          yarn install --immutable
-          yarn build
->>>>>>> 31bd8a5a
           docker pull $ECR_REGISTRY/$ECR_REPOSITORY:$IMAGE_TAG
           docker run -d --rm -p 9944:9944 $ECR_REGISTRY/$ECR_REPOSITORY:$IMAGE_TAG --dev --ws-port 9944 --ws-external
           sleep 5s
@@ -165,11 +156,6 @@
           ECR_REPOSITORY: kilt/prototype-chain
           IMAGE_TAG: ${{ matrix.image }}
         run: |
-<<<<<<< HEAD
-=======
-          yarn install --immutable
-          yarn build
->>>>>>> 31bd8a5a
           docker pull $ECR_REGISTRY/$ECR_REPOSITORY:$IMAGE_TAG
           docker run -d --rm -p 9944:9944 $ECR_REGISTRY/$ECR_REPOSITORY:$IMAGE_TAG --dev --ws-port 9944 --ws-external
           sleep 5s
@@ -208,11 +194,6 @@
           ECR_REPOSITORY: kilt/prototype-chain
           IMAGE_TAG: ${{ matrix.image }}
         run: |
-<<<<<<< HEAD
-=======
-          yarn install --immutable
-          yarn build
->>>>>>> 31bd8a5a
           docker pull $ECR_REGISTRY/$ECR_REPOSITORY:$IMAGE_TAG
           docker run -d --rm -p 9944:9944 $ECR_REGISTRY/$ECR_REPOSITORY:$IMAGE_TAG --dev --ws-port 9944 --ws-external
           sleep 5s
