--- conflicted
+++ resolved
@@ -6,24 +6,15 @@
 import IPublicIdentity from './PublicIdentity'
 
 export default interface IClaim {
-<<<<<<< HEAD
   cTypeHash: ICType['hash']
   contents: IClaimContents
   owner: IPublicIdentity['address']
 }
 
 export type IClaimContents = { [key: string]: string | number | boolean }
-=======
-  contents: object
-  cTypeHash: ICType['hash']
-  owner: IPublicIdentity['address']
-}
-
-export type CompressedClaimContents = object
 
 export type CompressedClaim = [
-  CompressedClaimContents,
+  IClaimContents,
   IClaim['cTypeHash'],
   IClaim['owner']
-]
->>>>>>> c13d4837
+]