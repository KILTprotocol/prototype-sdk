--- conflicted
+++ resolved
@@ -13,6 +13,7 @@
   let fromRawCType: ICType
   let testCType: CType
   let claim: Claim
+  let compressedClaim: CompressedClaim
 
   beforeAll(async () => {
     identityAlice = await Identity.buildFromURI('//Alice')
@@ -38,23 +39,20 @@
 
     testCType = CType.fromCType(fromRawCType)
 
-<<<<<<< HEAD
     claim = Claim.fromCTypeAndClaimContents(
       testCType,
       claimContents,
       identityAlice.getAddress()
     )
+    compressedClaim = [
+      {
+        name: 'Bob',
+      },
+      '0xa8c5bdb22aaea3fceb5467d37169cbe49c71f226233037537e70a32a032304ff',
+      '5DkmtHGyAWY3kNvfYv4xGfyb3NLpJF6ZTKkHv76w1m6cEy1M',
+    ]
   })
-=======
-  const compressedClaim: CompressedClaim = [
-    {
-      name: 'Bob',
-    },
-    '0xa8c5bdb22aaea3fceb5467d37169cbe49c71f226233037537e70a32a032304ff',
-    '5FA9nQDVg267DEd8m1ZypXLBnvN7SFxYwV7ndqSYGiN9TTpu',
-  ]
 
->>>>>>> 1eb044a4
   it('can be made from object', () => {
     const claimObj = JSON.parse(JSON.stringify(claim))
     expect(Claim.fromClaim(claimObj, testCType.schema)).toEqual(claim)
