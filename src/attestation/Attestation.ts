/**
 * An [[Attestation]] certifies a [[Claim]], sent by a claimer in the form of a [[RequestForAttestation]]. [[Attestation]]s are **written on the blockchain** and are **revokable**.
 * Note: once an [[Attestation]] is stored, it can be sent to and stored with the claimer as an [[AttestedClaim]] ("Credential").
 *
 * An [[Attestation]] can be queried from the chain. It's stored on-chain in a map:
 * * the key is the hash of the corresponding claim;
 * * the value is a tuple ([[CType]] hash, account, id of the [[Delegation]], and revoked flag).
 *
 * @module Attestation
 * @preferred
 */

/**
 * Dummy comment needed for correct doc display, do not remove.
 */
import IRequestForAttestation from '../types/RequestForAttestation'
import TxStatus from '../blockchain/TxStatus'
import { factory } from '../config/ConfigLog'
import Identity from '../identity/Identity'
import IAttestation from '../types/Attestation'
import { revoke, query, store } from './Attestation.chain'
import ICType from '../types/CType'
import IPublicIdentity from '../types/PublicIdentity'
import { IDelegationBaseNode } from '../types/Delegation'

const log = factory.getLogger('Attestation')

export default class Attestation implements IAttestation {
  public static async query(claimHash: string): Promise<Attestation | null> {
    return query(claimHash)
  }

  public static async revoke(
    claimHash: string,
    identity: Identity
  ): Promise<TxStatus> {
    return revoke(claimHash, identity)
  }

  /**
   * Creates a new instance of this Attestation class from the given interface.
   */
  public static fromAttestationInterface(obj: IAttestation): Attestation {
    return new Attestation(
      obj.claimHash,
      obj.cTypeHash,
      obj.owner,
      obj.delegationId,
      obj.revoked
    )
  }

<<<<<<< HEAD
  public static fromRequest(
    request: IRequestForAttestation,
    attesterIdentity: Identity,
    delegationId?: IDelegationBaseNode['id']
  ) {
    return new Attestation(
      request.rootHash,
      request.claim.cTypeHash,
      attesterIdentity.address,
      delegationId
    )
  }
=======
>>>>>>> 72c1a97d

  public claimHash: IAttestation['claimHash']
  public cTypeHash: IAttestation['cTypeHash']
  public owner: IAttestation['owner']
  public revoked: IAttestation['revoked']
  public delegationId?: IAttestation['delegationId']

  /**
   * Builds a new [[Attestation]] instance.
   *
   * @param requestForAttestation - A request for attestation, usually sent by a claimer.
   * @param attester - The identity of the attester.
   * @param revoked - Whether the attestation should be revoked.
   * @example
   * ```javascript
   * // create an attestation, e.g. to store it on-chain
   * new Attestation(requestForAttestation, attester);
   * ```
   */
  public constructor(
    claimHash: string,
    cTypeHash: ICType['hash'],
    attestationOwner: IPublicIdentity['address'],
    delegationId?: IDelegationBaseNode['id'],
    revoked = false
  ) {
    this.owner = attestationOwner
    this.claimHash = claimHash
    this.cTypeHash = cTypeHash
    this.delegationId = delegationId
    this.revoked = revoked
  }

  /**
   * [STATIC] [ASYNC] Queries the chain for a given attestation, by `claimHash`.
   *
   * @param claimHash - The hash of the claim that corresponds to the attestation to query.
   * @returns A promise containing the [[Attestation]] or null.
   * @example
   * ```javascript
   * Attestation.query('0xd8024cdc147c4fa9221cd177').then(attestation => {
   *    // now we can for example revoke `attestation`
   * });
   * ```
   */
  public static async query(claimHash: string): Promise<Attestation | null> {
    return query(claimHash)
  }

  /**
   * [STATIC] [ASYNC] Revokes an attestation. Also available as an instance method.
   *
   * @param claimHash - The hash of the claim that corresponds to the attestation to revoke.
   * @param identity - The identity used to revoke the attestation (should be an attester identity, or have delegated rights).
   * @returns A promise containing the [[TxStatus]] (transaction status).
   * @example
   * ```javascript
   * Attestation.revoke('0xd8024cdc147c4fa9221cd177').then(() => {
   *   // the attestation was successfully revoked
   * });
   * ```
   */
  public static async revoke(
    claimHash: string,
    identity: Identity
  ): Promise<TxStatus> {
    return revoke(claimHash, identity)
  }

  /**
   * [STATIC] Builds an instance of [[Attestation]], from a simple object with the same properties.
   * Used for deserialization.
   *
   * @param obj - The base object from which to create the attestation.
   * @returns A new [[Attestation]] object.
   * @example
   * ```javascript
   * // create an Attestation object, so we can call methods on it (`serialized` is a serialized Attestation object )
   * Attestation.fromObject(JSON.parse(serialized));
   * ```
   */
  public static fromObject(obj: IAttestation): Attestation {
    const newAttestation: Attestation = Object.create(Attestation.prototype)
    return Object.assign(newAttestation, obj)
  }

  /**
   * [ASYNC] Stores the attestation on chain.
   *
   * @param identity - The identity used to store the attestation.
   * @returns A promise containing the [[TxStatus]] (transaction status).
   * @example Use [[store]] to store an attestation on chain, and to create an [[AttestedClaim]] upon success:
   * ```javascript
   * attestation.store(attester).then(() => {
   *    // the attestation was successfully stored, so now we can for example create an AttestedClaim
   * });
   * ```
   */
  public async store(identity: Identity): Promise<TxStatus> {
    return store(this, identity)
  }

  /**
   * [ASYNC] Revokes the attestation. Also available as a static method.
   *
   * @param identity - The identity used to revoke the attestation (should be an attester identity, or have delegated rights).
   * @returns A promise containing the [[TxStatus]] (transaction status).
   * @example
   * ```javascript
   * attestation.revoke(identity).then(() => {
   *    // the attestation was successfully revoked
   * });
   * ```
   */
  public async revoke(identity: Identity): Promise<TxStatus> {
    return revoke(this.claimHash, identity)
  }

  /**
   * [ASYNC] Queries an attestation from the chain and checks its validity.
   *
   * @param claimHash - The hash of the claim that corresponds to the attestation to check. Defaults to the claimHash for the attestation onto which "verify" is called.
   * @returns A promise containing whether the attestation is valid.
   * @example
   * ```javascript
   * attestation.verify().then(isVerified => {
   *   // `isVerified` is true if the attestation is verified, false otherwise
   * });
   * ```
   */
  public async verify(claimHash: string = this.claimHash): Promise<boolean> {
    // Query attestation by claimHash. null if no attestation is found on-chain for this hash
    const attestation: Attestation | null = await query(claimHash)
    // Check if attestation is valid
    const isValid: boolean = this.isAttestationValid(attestation)
    if (!isValid) {
      log.debug(() => 'No valid attestation found')
    }
    return Promise.resolve(isValid)
  }

  /**
   * Checks if the attestation is valid. An attestation is valid if it:
   * * exists;
   * * and has the correct owner;
   * * and is not revoked.
   *
   * @param attestation - The attestation to check.
   * @returns Whether the attestation is valid.
   */
  private isAttestationValid(attestation: Attestation | null): boolean {
    return (
      attestation !== null &&
      attestation.owner === this.owner &&
      !attestation.revoked
    )
  }
}<|MERGE_RESOLUTION|>--- conflicted
+++ resolved
@@ -26,10 +26,35 @@
 const log = factory.getLogger('Attestation')
 
 export default class Attestation implements IAttestation {
+  /**
+   * [STATIC] [ASYNC] Queries the chain for a given attestation, by `claimHash`.
+   *
+   * @param claimHash - The hash of the claim that corresponds to the attestation to query.
+   * @returns A promise containing the [[Attestation]] or null.
+   * @example
+   * ```javascript
+   * Attestation.query('0xd8024cdc147c4fa9221cd177').then(attestation => {
+   *    // now we can for example revoke `attestation`
+   * });
+   * ```
+   */
   public static async query(claimHash: string): Promise<Attestation | null> {
     return query(claimHash)
   }
 
+  /**
+   * [STATIC] [ASYNC] Revokes an attestation. Also available as an instance method.
+   *
+   * @param claimHash - The hash of the claim that corresponds to the attestation to revoke.
+   * @param identity - The identity used to revoke the attestation (should be an attester identity, or have delegated rights).
+   * @returns A promise containing the [[TxStatus]] (transaction status).
+   * @example
+   * ```javascript
+   * Attestation.revoke('0xd8024cdc147c4fa9221cd177').then(() => {
+   *   // the attestation was successfully revoked
+   * });
+   * ```
+   */
   public static async revoke(
     claimHash: string,
     identity: Identity
@@ -50,7 +75,6 @@
     )
   }
 
-<<<<<<< HEAD
   public static fromRequest(
     request: IRequestForAttestation,
     attesterIdentity: Identity,
@@ -63,8 +87,23 @@
       delegationId
     )
   }
-=======
->>>>>>> 72c1a97d
+
+  /**
+   * [STATIC] Builds an instance of [[Attestation]], from a simple object with the same properties.
+   * Used for deserialization.
+   *
+   * @param obj - The base object from which to create the attestation.
+   * @returns A new [[Attestation]] object.
+   * @example
+   * ```javascript
+   * // create an Attestation object, so we can call methods on it (`serialized` is a serialized Attestation object )
+   * Attestation.fromObject(JSON.parse(serialized));
+   * ```
+   */
+  public static fromObject(obj: IAttestation): Attestation {
+    const newAttestation: Attestation = Object.create(Attestation.prototype)
+    return Object.assign(newAttestation, obj)
+  }
 
   public claimHash: IAttestation['claimHash']
   public cTypeHash: IAttestation['cTypeHash']
@@ -99,59 +138,6 @@
   }
 
   /**
-   * [STATIC] [ASYNC] Queries the chain for a given attestation, by `claimHash`.
-   *
-   * @param claimHash - The hash of the claim that corresponds to the attestation to query.
-   * @returns A promise containing the [[Attestation]] or null.
-   * @example
-   * ```javascript
-   * Attestation.query('0xd8024cdc147c4fa9221cd177').then(attestation => {
-   *    // now we can for example revoke `attestation`
-   * });
-   * ```
-   */
-  public static async query(claimHash: string): Promise<Attestation | null> {
-    return query(claimHash)
-  }
-
-  /**
-   * [STATIC] [ASYNC] Revokes an attestation. Also available as an instance method.
-   *
-   * @param claimHash - The hash of the claim that corresponds to the attestation to revoke.
-   * @param identity - The identity used to revoke the attestation (should be an attester identity, or have delegated rights).
-   * @returns A promise containing the [[TxStatus]] (transaction status).
-   * @example
-   * ```javascript
-   * Attestation.revoke('0xd8024cdc147c4fa9221cd177').then(() => {
-   *   // the attestation was successfully revoked
-   * });
-   * ```
-   */
-  public static async revoke(
-    claimHash: string,
-    identity: Identity
-  ): Promise<TxStatus> {
-    return revoke(claimHash, identity)
-  }
-
-  /**
-   * [STATIC] Builds an instance of [[Attestation]], from a simple object with the same properties.
-   * Used for deserialization.
-   *
-   * @param obj - The base object from which to create the attestation.
-   * @returns A new [[Attestation]] object.
-   * @example
-   * ```javascript
-   * // create an Attestation object, so we can call methods on it (`serialized` is a serialized Attestation object )
-   * Attestation.fromObject(JSON.parse(serialized));
-   * ```
-   */
-  public static fromObject(obj: IAttestation): Attestation {
-    const newAttestation: Attestation = Object.create(Attestation.prototype)
-    return Object.assign(newAttestation, obj)
-  }
-
-  /**
    * [ASYNC] Stores the attestation on chain.
    *
    * @param identity - The identity used to store the attestation.
