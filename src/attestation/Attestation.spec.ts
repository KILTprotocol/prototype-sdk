--- conflicted
+++ resolved
@@ -14,22 +14,20 @@
 jest.mock('../blockchainApiConnection/BlockchainApiConnection')
 
 describe('Attestation', () => {
-<<<<<<< HEAD
   let identityAlice: Identity
   let identityBob: Identity
-  let Blockchain: any
   let rawCType: ICType['schema']
   let fromRawCType: ICType
   let testCType: CType
   let testcontents: any
   let testClaim: Claim
   let requestForAttestation: RequestForAttestation
+  const blockchainApi = require('../blockchainApiConnection/BlockchainApiConnection')
+    .__mocked_api
 
   beforeAll(async () => {
     identityAlice = await Identity.buildFromURI('//Alice')
     identityBob = await Identity.buildFromURI('//Bob')
-
-    Blockchain = require('../blockchain/Blockchain').default
 
     rawCType = {
       $id: 'http://example.com/ctype-1',
@@ -61,43 +59,6 @@
       }
     )
   })
-=======
-  const identityAlice = Identity.buildFromURI('//Alice')
-  const identityBob = Identity.buildFromURI('//Bob')
-
-  const blockchainApi = require('../blockchainApiConnection/BlockchainApiConnection')
-    .__mocked_api
-
-  const rawCType: ICType['schema'] = {
-    $id: 'http://example.com/ctype-1',
-    $schema: 'http://kilt-protocol.org/draft-01/ctype#',
-    properties: {
-      name: { type: 'string' },
-    },
-    type: 'object',
-  }
-
-  const fromRawCType: ICType = {
-    schema: rawCType,
-    owner: identityAlice.address,
-    hash: '',
-  }
-
-  const testCType: CType = CType.fromCType(fromRawCType)
-
-  const testcontents = {}
-  const testClaim = Claim.fromCTypeAndClaimContents(
-    testCType,
-    testcontents,
-    identityBob.address
-  )
-  const requestForAttestation: RequestForAttestation = RequestForAttestation.fromClaimAndIdentity(
-    testClaim,
-    identityBob,
-    [],
-    null
-  )
->>>>>>> 58a21766
 
   it('stores attestation', async () => {
     blockchainApi.query.attestation.attestations.mockReturnValue(
@@ -133,25 +94,13 @@
   })
 
   it('verify attestation revoked', async () => {
-<<<<<<< HEAD
-    Blockchain.api.query.attestation.attestations = jest.fn(() => {
-      return Promise.resolve(
-        new Option(
-          Tuple,
-          new Tuple(
-            // Attestations: claim-hash -> (ctype-hash, account, delegation-id?, revoked)
-            [Text, AccountId, Text, Bool],
-            [testCType.hash, identityAlice.getAddress(), undefined, true]
-          )
-=======
     blockchainApi.query.attestation.attestations.mockReturnValue(
       new Option(
         Tuple,
         new Tuple(
           // Attestations: claim-hash -> (ctype-hash, account, delegation-id?, revoked)
           [Text, AccountId, Text, Bool],
-          [testCType.hash, identityAlice.address, undefined, true]
->>>>>>> 58a21766
+          [testCType.hash, identityAlice.getAddress(), undefined, true]
         )
       )
     )
