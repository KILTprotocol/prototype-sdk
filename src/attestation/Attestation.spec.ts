<<<<<<< HEAD
import { H256 } from '@polkadot/types'
=======
import { Text, Data } from '@polkadot/types'
>>>>>>> fb21ee9f
import Bool from '@polkadot/types/primitive/Bool'
import AccountId from '@polkadot/types/primitive/Generic/AccountId'
import { Tuple, Option } from '@polkadot/types/codec'
import Identity from '../identity/Identity'
import Attestation from './Attestation'
import AttestationUtils from './Attestation.utils'
import CType from '../ctype/CType'
import ICType from '../types/CType'
import RequestForAttestation from '../requestforattestation/RequestForAttestation'
import Claim from '../claim/Claim'
import IAttestation, { CompressedAttestation } from '../types/Attestation'

jest.mock('../blockchainApiConnection/BlockchainApiConnection')

describe('Attestation', () => {
  let identityAlice: Identity
  let identityBob: Identity
  let rawCTypeSchema: ICType['schema']
  let testCType: CType
  let testcontents: any
  let testClaim: Claim
  let requestForAttestation: RequestForAttestation
  const blockchainApi = require('../blockchainApiConnection/BlockchainApiConnection')
    .__mocked_api

  beforeAll(async () => {
    identityAlice = await Identity.buildFromURI('//Alice')
    identityBob = await Identity.buildFromURI('//Bob')

    rawCTypeSchema = {
      $id: 'http://example.com/ctype-1',
      $schema: 'http://kilt-protocol.org/draft-01/ctype#',
      properties: {
        name: { type: 'string' },
      },
      type: 'object',
    }

    testCType = CType.fromSchema(rawCTypeSchema, identityAlice.getAddress())

    testcontents = {}
    testClaim = Claim.fromCTypeAndClaimContents(
      testCType,
      testcontents,
      identityBob.getAddress()
    )
    requestForAttestation = (await RequestForAttestation.fromClaimAndIdentity(
      testClaim,
      identityBob
    )).message
  })

  it('stores attestation', async () => {
    blockchainApi.query.attestation.attestations.mockReturnValue(
<<<<<<< HEAD
      new Option(Tuple.with([H256, AccountId, Option.with(H256), Bool]), [
        testCType.hash,
        identityAlice.address,
        null,
        false,
      ])
=======
      new Option(
        Tuple,
        new Tuple(
          [Data, AccountId, Text, Bool],
          [testCType.hash, identityAlice.getAddress(), undefined, false]
        )
      )
>>>>>>> fb21ee9f
    )

    const attestation: Attestation = Attestation.fromRequestAndPublicIdentity(
      requestForAttestation,
      identityAlice.getPublicIdentity()
    )
    expect(await Attestation.verify(attestation)).toBeTruthy()
  })

  it('verify attestations not on chain', async () => {
    blockchainApi.query.attestation.attestations.mockReturnValue(
      new Option(Tuple.with([H256, AccountId, Option.with(H256), Bool]))
    )

    const attestation: Attestation = Attestation.fromAttestation({
      claimHash: requestForAttestation.rootHash,
      cTypeHash: testCType.hash,
      delegationId: null,
      owner: identityAlice.getAddress(),
      revoked: false,
    })
    expect(await Attestation.verify(attestation)).toBeFalsy()
  })

  it('verify attestation revoked', async () => {
    blockchainApi.query.attestation.attestations.mockReturnValue(
      new Option(
        Tuple.with(
          // Attestations: claim-hash -> (ctype-hash, account, delegation-id?, revoked)
<<<<<<< HEAD
          [H256, AccountId, 'Option<H256>', Bool]
        ),
        [testCType.hash, identityAlice.address, null, true]
=======
          [Data, AccountId, Text, Bool],
          [
            testCType.hash,
            identityAlice.signKeyringPair.address,
            undefined,
            true,
          ]
        )
>>>>>>> fb21ee9f
      )
    )

    const attestation: Attestation = Attestation.fromRequestAndPublicIdentity(
      requestForAttestation,
      identityAlice.getPublicIdentity()
    )
    expect(await Attestation.verify(attestation)).toBeFalsy()
  })

  it('compresses and decompresses the attestation object', () => {
    const attestation = Attestation.fromRequestAndPublicIdentity(
      requestForAttestation,
      identityAlice.getPublicIdentity()
    )

    const compressedAttestation: CompressedAttestation = [
      attestation.claimHash,
      attestation.cTypeHash,
      attestation.owner,
      attestation.revoked,
      attestation.delegationId,
    ]

    expect(AttestationUtils.compress(attestation)).toEqual(
      compressedAttestation
    )

    expect(AttestationUtils.decompress(compressedAttestation)).toEqual(
      attestation
    )

    expect(Attestation.decompress(compressedAttestation)).toEqual(attestation)

    expect(attestation.compress()).toEqual(compressedAttestation)
  })

  it('Negative test for compresses and decompresses the attestation object', () => {
    const attestation = Attestation.fromRequestAndPublicIdentity(
      requestForAttestation,
      identityAlice.getPublicIdentity()
    )

    const compressedAttestation: CompressedAttestation = [
      attestation.claimHash,
      attestation.cTypeHash,
      attestation.owner,
      attestation.revoked,
      attestation.delegationId,
    ]
    compressedAttestation.pop()
    delete attestation.claimHash

    expect(() => {
      AttestationUtils.decompress(compressedAttestation)
    }).toThrow()

    expect(() => {
      Attestation.decompress(compressedAttestation)
    }).toThrow()
    expect(() => {
      attestation.compress()
    }).toThrow()
    expect(() => {
      AttestationUtils.compress(attestation)
    }).toThrow()
  })
  it('error check should throw errors on faulty Attestations', () => {
    const { cTypeHash, claimHash } = {
      cTypeHash:
        '0xa8c5bdb22aaea3fceb5467d37169cbe49c71f226233037537e70a32a032304ff',
      claimHash:
        '0x21a3448ccf10f6568d8cd9a08af689c220d842b893a40344d010e398ab74e557',
    }

    const everything = {
      claimHash,
      cTypeHash,
      owner: identityAlice.signKeyringPair.address,
      revoked: false,
      delegationId: null,
    }

    const noClaimHash = {
      claimHash: '',
      cTypeHash,
      owner: identityAlice.signKeyringPair.address,
      revoked: false,
      delegationId: null,
    } as IAttestation

    const noCTypeHash = {
      claimHash,
      cTypeHash: '',
      owner: identityAlice.signKeyringPair.address,
      revoked: false,
      delegationId: null,
    } as IAttestation

    const malformedOwner = {
      claimHash,
      cTypeHash,
      owner: '',
      revoked: false,
      delegationId: null,
    } as IAttestation

    const noRevocationBit = {
      claimHash,
      cTypeHash,
      owner: identityAlice.signKeyringPair.address,
      revoked: false,
      delegationId: null,
    } as IAttestation
    delete noRevocationBit.revoked
    const malformedClaimHash = {
      claimHash: claimHash.slice(0, 20) + claimHash.slice(21),
      cTypeHash,
      owner: identityAlice.signKeyringPair.address,
      revoked: false,
      delegationId: null,
    } as IAttestation

    const malformedCTypeHash = {
      claimHash,
      cTypeHash: cTypeHash.slice(0, 20) + cTypeHash.slice(21),
      owner: identityAlice.signKeyringPair.address,
      revoked: false,
      delegationId: null,
    } as IAttestation

    const malformedAddress = {
      claimHash,
      cTypeHash,
      owner: identityAlice.signKeyringPair.address.replace('7', 'D'),
      revoked: false,
      delegationId: null,
    } as IAttestation

    expect(() =>
      AttestationUtils.errorCheck(noClaimHash)
    ).toThrowErrorMatchingInlineSnapshot(`"Claim Hash not provided"`)

    expect(() =>
      AttestationUtils.errorCheck(noCTypeHash)
    ).toThrowErrorMatchingInlineSnapshot(`"CType Hash not provided"`)

    expect(() =>
      AttestationUtils.errorCheck(malformedOwner)
    ).toThrowErrorMatchingInlineSnapshot(`"Owner not provided"`)

    expect(() =>
      AttestationUtils.errorCheck(noRevocationBit)
    ).toThrowErrorMatchingInlineSnapshot(`"revocation bit not provided"`)

    expect(() => AttestationUtils.errorCheck(everything)).not.toThrow()

    expect(() => AttestationUtils.errorCheck(malformedClaimHash))
      .toThrowErrorMatchingInlineSnapshot(`
"Provided Claim hash invalid or malformed 

    Hash: 0x21a3448ccf10f6568dcd9a08af689c220d842b893a40344d010e398ab74e557"
`)

    expect(() => AttestationUtils.errorCheck(malformedCTypeHash))
      .toThrowErrorMatchingInlineSnapshot(`
"Provided CType hash invalid or malformed 

    Hash: 0xa8c5bdb22aaea3fceb467d37169cbe49c71f226233037537e70a32a032304ff"
`)

    expect(() => AttestationUtils.errorCheck(malformedAddress))
      .toThrowErrorMatchingInlineSnapshot(`
"Provided Owner address invalid 

    Address: 5FA9nQDVg26DDEd8m1ZypXLBnvN7SFxYwV7ndqSYGiN9TTpu"
`)
  })
})<|MERGE_RESOLUTION|>--- conflicted
+++ resolved
@@ -1,8 +1,4 @@
-<<<<<<< HEAD
 import { H256 } from '@polkadot/types'
-=======
-import { Text, Data } from '@polkadot/types'
->>>>>>> fb21ee9f
 import Bool from '@polkadot/types/primitive/Bool'
 import AccountId from '@polkadot/types/primitive/Generic/AccountId'
 import { Tuple, Option } from '@polkadot/types/codec'
@@ -57,22 +53,12 @@
 
   it('stores attestation', async () => {
     blockchainApi.query.attestation.attestations.mockReturnValue(
-<<<<<<< HEAD
       new Option(Tuple.with([H256, AccountId, Option.with(H256), Bool]), [
         testCType.hash,
-        identityAlice.address,
+        identityAlice.getAddress(),
         null,
         false,
       ])
-=======
-      new Option(
-        Tuple,
-        new Tuple(
-          [Data, AccountId, Text, Bool],
-          [testCType.hash, identityAlice.getAddress(), undefined, false]
-        )
-      )
->>>>>>> fb21ee9f
     )
 
     const attestation: Attestation = Attestation.fromRequestAndPublicIdentity(
@@ -102,20 +88,9 @@
       new Option(
         Tuple.with(
           // Attestations: claim-hash -> (ctype-hash, account, delegation-id?, revoked)
-<<<<<<< HEAD
           [H256, AccountId, 'Option<H256>', Bool]
         ),
-        [testCType.hash, identityAlice.address, null, true]
-=======
-          [Data, AccountId, Text, Bool],
-          [
-            testCType.hash,
-            identityAlice.signKeyringPair.address,
-            undefined,
-            true,
-          ]
-        )
->>>>>>> fb21ee9f
+        [testCType.hash, identityAlice.getAddress(), null, true]
       )
     )
 
