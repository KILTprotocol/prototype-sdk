import { Text } from '@polkadot/types'
import Bool from '@polkadot/types/primitive/Bool'
import AccountId from '@polkadot/types/primitive/Generic/AccountId'
import { Tuple, Option } from '@polkadot/types/codec'
import Identity from '../identity/Identity'
import Attestation from './Attestation'
import AttestationUtils from './Attestation.utils'
import CType from '../ctype/CType'
import ICType from '../types/CType'
import RequestForAttestation from '../requestforattestation/RequestForAttestation'
import Claim from '../claim/Claim'
import { CompressedAttestation } from '../types/Attestation'

jest.mock('../blockchainApiConnection/BlockchainApiConnection')

describe('Attestation', () => {
<<<<<<< HEAD
  const identityAlice = Identity.buildFromURI('//Alice')
  const identityBob = Identity.buildFromURI('//Bob')

  const Blockchain = require('../blockchain/Blockchain').default

  const rawCType: ICType['schema'] = {
    $id: 'kilt:ctype:0x1',
    $schema: 'http://kilt-protocol.org/draft-01/ctype#',
    title: 'Attestation',
    properties: {
      name: { type: 'string' },
    },
    type: 'object',
  }

  const fromRawCType: ICType = {
    schema: rawCType,
    owner: identityAlice.address,
    hash: '',
  }

  const testCType: CType = CType.fromCType(fromRawCType)

  const testcontents = {}
  const testClaim = Claim.fromCTypeAndClaimContents(
    testCType,
    testcontents,
    identityBob.address
  )
  const requestForAttestation: RequestForAttestation = RequestForAttestation.fromClaimAndIdentity(
    testClaim,
    identityBob,
    [],
    null
  )
=======
  let identityAlice: Identity
  let identityBob: Identity
  let rawCType: ICType['schema']
  let fromRawCType: ICType
  let testCType: CType
  let testcontents: any
  let testClaim: Claim
  let requestForAttestation: RequestForAttestation
  const blockchainApi = require('../blockchainApiConnection/BlockchainApiConnection')
    .__mocked_api

  beforeAll(async () => {
    identityAlice = await Identity.buildFromURI('//Alice')
    identityBob = await Identity.buildFromURI('//Bob')

    rawCType = {
      $id: 'http://example.com/ctype-1',
      $schema: 'http://kilt-protocol.org/draft-01/ctype#',
      properties: {
        name: { type: 'string' },
      },
      type: 'object',
    }

    fromRawCType = {
      schema: rawCType,
      owner: identityAlice.getAddress(),
      hash: '',
    }

    testCType = CType.fromCType(fromRawCType)

    testcontents = {}
    testClaim = Claim.fromCTypeAndClaimContents(
      testCType,
      testcontents,
      identityBob.getAddress()
    )
    requestForAttestation = (await RequestForAttestation.fromClaimAndIdentity(
      testClaim,
      identityBob
    )).message
  })
>>>>>>> 0cb1b2eb

  it('stores attestation', async () => {
    blockchainApi.query.attestation.attestations.mockReturnValue(
      new Option(
        Tuple,
        new Tuple(
          [Text, AccountId, Text, Bool],
          [testCType.hash, identityAlice.getAddress(), undefined, false]
        )
      )
    )

    const attestation: Attestation = Attestation.fromRequestAndPublicIdentity(
      requestForAttestation,
      identityAlice.getPublicIdentity()
    )
    expect(await attestation.verify()).toBeTruthy()
  })

  it('verify attestations not on chain', async () => {
    blockchainApi.query.attestation.attestations.mockReturnValue(
      new Option(Tuple)
    )

    const attestation: Attestation = Attestation.fromAttestation({
      claimHash: requestForAttestation.rootHash,
      cTypeHash: testCType.hash,
      delegationId: null,
      owner: identityAlice.getAddress(),
      revoked: false,
    })
    expect(await attestation.verify()).toBeFalsy()
  })

  it('verify attestation revoked', async () => {
    blockchainApi.query.attestation.attestations.mockReturnValue(
      new Option(
        Tuple,
        new Tuple(
          // Attestations: claim-hash -> (ctype-hash, account, delegation-id?, revoked)
          [Text, AccountId, Text, Bool],
          [testCType.hash, identityAlice.getAddress(), undefined, true]
        )
      )
    )

    const attestation: Attestation = Attestation.fromRequestAndPublicIdentity(
      requestForAttestation,
      identityAlice.getPublicIdentity()
    )
    expect(await attestation.verify()).toBeFalsy()
  })

  it('compresses and decompresses the attestation object', () => {
    const attestation = Attestation.fromRequestAndPublicIdentity(
      requestForAttestation,
      identityAlice.getPublicIdentity()
    )

    const compressedAttestation: CompressedAttestation = [
      attestation.claimHash,
      attestation.cTypeHash,
      attestation.owner,
      attestation.revoked,
      attestation.delegationId,
    ]

    expect(AttestationUtils.compress(attestation)).toEqual(
      compressedAttestation
    )

    expect(AttestationUtils.decompress(compressedAttestation)).toEqual(
      attestation
    )

    expect(Attestation.decompress(compressedAttestation)).toEqual(attestation)

    expect(attestation.compress()).toEqual(compressedAttestation)
  })

  it('Negative test for compresses and decompresses the attestation object', () => {
    const attestation = Attestation.fromRequestAndPublicIdentity(
      requestForAttestation,
      identityAlice.getPublicIdentity()
    )

    const compressedAttestation: CompressedAttestation = [
      attestation.claimHash,
      attestation.cTypeHash,
      attestation.owner,
      attestation.revoked,
      attestation.delegationId,
    ]
    compressedAttestation.pop()
    delete attestation.claimHash

    expect(() => {
      AttestationUtils.decompress(compressedAttestation)
    }).toThrow()

    expect(() => {
      Attestation.decompress(compressedAttestation)
    }).toThrow()
    expect(() => {
      attestation.compress()
    }).toThrow()
    expect(() => {
      AttestationUtils.compress(attestation)
    }).toThrow()
  })
})<|MERGE_RESOLUTION|>--- conflicted
+++ resolved
@@ -14,43 +14,6 @@
 jest.mock('../blockchainApiConnection/BlockchainApiConnection')
 
 describe('Attestation', () => {
-<<<<<<< HEAD
-  const identityAlice = Identity.buildFromURI('//Alice')
-  const identityBob = Identity.buildFromURI('//Bob')
-
-  const Blockchain = require('../blockchain/Blockchain').default
-
-  const rawCType: ICType['schema'] = {
-    $id: 'kilt:ctype:0x1',
-    $schema: 'http://kilt-protocol.org/draft-01/ctype#',
-    title: 'Attestation',
-    properties: {
-      name: { type: 'string' },
-    },
-    type: 'object',
-  }
-
-  const fromRawCType: ICType = {
-    schema: rawCType,
-    owner: identityAlice.address,
-    hash: '',
-  }
-
-  const testCType: CType = CType.fromCType(fromRawCType)
-
-  const testcontents = {}
-  const testClaim = Claim.fromCTypeAndClaimContents(
-    testCType,
-    testcontents,
-    identityBob.address
-  )
-  const requestForAttestation: RequestForAttestation = RequestForAttestation.fromClaimAndIdentity(
-    testClaim,
-    identityBob,
-    [],
-    null
-  )
-=======
   let identityAlice: Identity
   let identityBob: Identity
   let rawCType: ICType['schema']
@@ -67,8 +30,9 @@
     identityBob = await Identity.buildFromURI('//Bob')
 
     rawCType = {
-      $id: 'http://example.com/ctype-1',
+      $id: 'kilt:ctype:0x1',
       $schema: 'http://kilt-protocol.org/draft-01/ctype#',
+      title: 'Attestation',
       properties: {
         name: { type: 'string' },
       },
@@ -94,7 +58,6 @@
       identityBob
     )).message
   })
->>>>>>> 0cb1b2eb
 
   it('stores attestation', async () => {
     blockchainApi.query.attestation.attestations.mockReturnValue(
