--- conflicted
+++ resolved
@@ -7,22 +7,14 @@
 import ICType from '../types/CType'
 import RequestForAttestation from '../requestforattestation/RequestForAttestation'
 import Claim from '../claim/Claim'
-<<<<<<< HEAD
 import constants from '../test/constants'
-=======
-import IClaim from '../types/Claim'
->>>>>>> 82c3d590
+import IClaim, { IClaimContents } from '../types/Claim'
 import { CompressedAttestedClaim } from '../types/AttestedClaim'
 
 async function buildAttestedClaim(
   claimer: Identity,
   attester: Identity,
-<<<<<<< HEAD
-  contents: object,
-=======
-  ctype: string, // TODO: this parameter is never used, can we remove it?
   contents: IClaim['contents'],
->>>>>>> 82c3d590
   legitimations: AttestedClaim[]
 ): Promise<AttestedClaim> {
   // create claim
@@ -75,7 +67,7 @@
 async function buildAttestedClaimPE(
   claimer: Identity,
   attester: AttesterIdentity,
-  contents: object,
+  contents: IClaimContents,
   legitimations: AttestedClaim[]
 ): Promise<AttestedClaim> {
   // create claim
