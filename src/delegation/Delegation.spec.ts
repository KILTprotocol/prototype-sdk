<<<<<<< HEAD
import { Tuple, Vec, Option, H256 } from '@polkadot/types'
=======
import { Text, Tuple, Vec, Option, H256, Data } from '@polkadot/types'
>>>>>>> fb21ee9f
import Bool from '@polkadot/types/primitive/Bool'
import U32 from '@polkadot/types/primitive/U32'
import AccountId from '@polkadot/types/primitive/Generic/AccountId'
import { Crypto, Identity } from '..'
import DelegationNode from './DelegationNode'
import { getAttestationHashes } from './Delegation.chain'
import { Permission } from '../types/Delegation'
import { hashStr } from '../crypto'

jest.mock('../blockchainApiConnection/BlockchainApiConnection')

describe('Delegation', () => {
  let identityAlice: Identity

  beforeAll(async () => {
    identityAlice = await Identity.buildFromURI('//Alice')

<<<<<<< HEAD
  const rootId = hashStr('rootId')
  const nodeId = hashStr('myNodeId')

  blockchainApi.query.attestation.delegatedAttestations.mockReturnValue(
    new Vec(
      //  (claim-hash)
      H256,
      ['0x123', '0x456', '0x789']
    )
  )
  blockchainApi.query.delegation.root.mockReturnValue(
    new Option(
      Tuple.with(
        // Root-Delegation: root-id -> (ctype-hash, account, revoked)
        [H256, AccountId, Bool]
      ),
      [ctypeHash, identityAlice.address, false]
    )
  )

  blockchainApi.query.delegation.delegations
    // first call
    .mockResolvedValueOnce(
      new Option(Tuple.with([H256, 'Option<H256>', AccountId, U32, Bool]), [
        rootId,
        nodeId,
        identityAlice.getPublicIdentity().address,
        2,
        false,
      ])
    )
    // second call
    .mockResolvedValueOnce(
      new Option(Tuple.with([H256, 'Option<H256>', AccountId, U32, Bool]), [
        rootId,
        nodeId,
        identityAlice.getPublicIdentity().address,
        1,
        false,
      ])
    )
    // third call
    .mockResolvedValueOnce(
      new Option(Tuple.with([H256, 'Option<H256>', AccountId, U32, Bool]), [
        rootId,
        nodeId,
        identityAlice.getPublicIdentity().address,
        0,
        false,
      ])
    )
    // default (any further calls)
    .mockResolvedValue(
      // Delegation: delegation-id -> (root-id, parent-id?, account, permissions, revoked)
      new Option(Tuple.with([H256, 'Option<H256>', AccountId, U32, Bool]))
    )

  blockchainApi.query.delegation.children.mockResolvedValue(
    new Vec(
      // Children: delegation-id -> [delegation-ids]
      H256,
      [hashStr('firstChild'), hashStr('secondChild'), hashStr('thirdChild')]
=======
    const ctypeHash = Crypto.hashStr('testCtype')
    const blockchainApi = require('../blockchainApiConnection/BlockchainApiConnection')
      .__mocked_api

    blockchainApi.query.attestation.delegatedAttestations.mockReturnValue(
      new Vec(
        //  (claim-hash)
        Text,
        ['0x123', '0x456', '0x789']
      )
    )
    blockchainApi.query.delegation.root.mockReturnValue(
      new Option(
        Tuple,
        new Tuple(
          // Root-Delegation: root-id -> (ctype-hash, account, revoked)
          [Data, AccountId, Bool],
          [[ctypeHash, identityAlice.getAddress(), false]]
        )
      )
    )
    blockchainApi.query.delegation.delegations = jest.fn(async delegationId => {
      if (delegationId === 'firstChild') {
        return new Option(
          Tuple,
          new Tuple(
            // Delegation: delegation-id -> (root-id, parent-id?, account, permissions, revoked)
            [Text, Text, AccountId, U32, Bool],
            ['rootId', 'myNodeId', identityAlice.getAddress(), 2, false]
          )
        )
      }
      if (delegationId === 'secondChild') {
        return new Option(
          Tuple,
          new Tuple(
            // Delegation: delegation-id -> (root-id, parent-id?, account, permissions, revoked)
            [Text, Text, AccountId, U32, Bool],
            ['rootId', 'myNodeId', identityAlice.getAddress(), 1, false]
          )
        )
      }
      if (delegationId === 'thirdChild') {
        return new Option(
          Tuple,
          new Tuple(
            // Delegation: delegation-id -> (root-id, parent-id?, account, permissions, revoked)
            [Text, Text, AccountId, U32, Bool],
            ['rootId', 'myNodeId', identityAlice.getAddress(), 0, false]
          )
        )
      }
      return new Option(
        Tuple.with([H256, 'Option<H256>', AccountId, U32, Bool])
      )
    })
    blockchainApi.query.delegation.children.mockReturnValue(
      new Vec(
        // Children: delegation-id -> [delegation-ids]
        Text,
        ['firstChild', 'secondChild', 'thirdChild']
      )
>>>>>>> fb21ee9f
    )
  })

  it('get children', async () => {
    const myDelegation = new DelegationNode(
<<<<<<< HEAD
      nodeId,
      rootId,
      identityAlice.getPublicIdentity().address,
=======
      'myNodeId',
      'rootId',
      identityAlice.getAddress(),
>>>>>>> fb21ee9f
      [Permission.ATTEST],
      undefined
    )
    const children: DelegationNode[] = await myDelegation.getChildren()
    expect(children).toHaveLength(3)
    expect(children[0]).toEqual({
<<<<<<< HEAD
      id: hashStr('firstChild'),
      rootId,
      parentId: nodeId,
      account: identityAlice.getPublicIdentity().address,
=======
      id: 'firstChild',
      rootId: 'rootId',
      parentId: 'myNodeId',
      account: identityAlice.getAddress(),
>>>>>>> fb21ee9f
      permissions: [Permission.DELEGATE],
      revoked: false,
    })
    expect(children[1]).toEqual({
<<<<<<< HEAD
      id: hashStr('secondChild'),
      rootId,
      parentId: nodeId,
      account: identityAlice.getPublicIdentity().address,
=======
      id: 'secondChild',
      rootId: 'rootId',
      parentId: 'myNodeId',
      account: identityAlice.getAddress(),
>>>>>>> fb21ee9f
      permissions: [Permission.ATTEST],
      revoked: false,
    })
    expect(children[2]).toEqual({
<<<<<<< HEAD
      id: hashStr('thirdChild'),
      rootId,
      parentId: nodeId,
      account: identityAlice.getPublicIdentity().address,
=======
      id: 'thirdChild',
      rootId: 'rootId',
      parentId: 'myNodeId',
      account: identityAlice.getAddress(),
>>>>>>> fb21ee9f
      permissions: [],
      revoked: false,
    })
  })
  it('get attestation hashes', async () => {
    const attestationHashes = await getAttestationHashes('myDelegationId')
    expect(attestationHashes).toHaveLength(3)
    expect(attestationHashes).toContain(new H256('0x123').toString())
  })
})<|MERGE_RESOLUTION|>--- conflicted
+++ resolved
@@ -1,8 +1,4 @@
-<<<<<<< HEAD
 import { Tuple, Vec, Option, H256 } from '@polkadot/types'
-=======
-import { Text, Tuple, Vec, Option, H256, Data } from '@polkadot/types'
->>>>>>> fb21ee9f
 import Bool from '@polkadot/types/primitive/Bool'
 import U32 from '@polkadot/types/primitive/U32'
 import AccountId from '@polkadot/types/primitive/Generic/AccountId'
@@ -14,200 +10,112 @@
 
 jest.mock('../blockchainApiConnection/BlockchainApiConnection')
 
+const ctypeHash = Crypto.hashStr('testCtype')
+const blockchainApi = require('../blockchainApiConnection/BlockchainApiConnection')
+  .__mocked_api
+
+const rootId = hashStr('rootId')
+const nodeId = hashStr('myNodeId')
+
 describe('Delegation', () => {
   let identityAlice: Identity
-
   beforeAll(async () => {
     identityAlice = await Identity.buildFromURI('//Alice')
-
-<<<<<<< HEAD
-  const rootId = hashStr('rootId')
-  const nodeId = hashStr('myNodeId')
-
-  blockchainApi.query.attestation.delegatedAttestations.mockReturnValue(
-    new Vec(
-      //  (claim-hash)
-      H256,
-      ['0x123', '0x456', '0x789']
-    )
-  )
-  blockchainApi.query.delegation.root.mockReturnValue(
-    new Option(
-      Tuple.with(
-        // Root-Delegation: root-id -> (ctype-hash, account, revoked)
-        [H256, AccountId, Bool]
-      ),
-      [ctypeHash, identityAlice.address, false]
-    )
-  )
-
-  blockchainApi.query.delegation.delegations
-    // first call
-    .mockResolvedValueOnce(
-      new Option(Tuple.with([H256, 'Option<H256>', AccountId, U32, Bool]), [
-        rootId,
-        nodeId,
-        identityAlice.getPublicIdentity().address,
-        2,
-        false,
-      ])
-    )
-    // second call
-    .mockResolvedValueOnce(
-      new Option(Tuple.with([H256, 'Option<H256>', AccountId, U32, Bool]), [
-        rootId,
-        nodeId,
-        identityAlice.getPublicIdentity().address,
-        1,
-        false,
-      ])
-    )
-    // third call
-    .mockResolvedValueOnce(
-      new Option(Tuple.with([H256, 'Option<H256>', AccountId, U32, Bool]), [
-        rootId,
-        nodeId,
-        identityAlice.getPublicIdentity().address,
-        0,
-        false,
-      ])
-    )
-    // default (any further calls)
-    .mockResolvedValue(
-      // Delegation: delegation-id -> (root-id, parent-id?, account, permissions, revoked)
-      new Option(Tuple.with([H256, 'Option<H256>', AccountId, U32, Bool]))
-    )
-
-  blockchainApi.query.delegation.children.mockResolvedValue(
-    new Vec(
-      // Children: delegation-id -> [delegation-ids]
-      H256,
-      [hashStr('firstChild'), hashStr('secondChild'), hashStr('thirdChild')]
-=======
-    const ctypeHash = Crypto.hashStr('testCtype')
-    const blockchainApi = require('../blockchainApiConnection/BlockchainApiConnection')
-      .__mocked_api
 
     blockchainApi.query.attestation.delegatedAttestations.mockReturnValue(
       new Vec(
         //  (claim-hash)
-        Text,
+        H256,
         ['0x123', '0x456', '0x789']
       )
     )
     blockchainApi.query.delegation.root.mockReturnValue(
       new Option(
-        Tuple,
-        new Tuple(
+        Tuple.with(
           // Root-Delegation: root-id -> (ctype-hash, account, revoked)
-          [Data, AccountId, Bool],
-          [[ctypeHash, identityAlice.getAddress(), false]]
-        )
+          [H256, AccountId, Bool]
+        ),
+        [ctypeHash, identityAlice.getAddress(), false]
       )
     )
-    blockchainApi.query.delegation.delegations = jest.fn(async delegationId => {
-      if (delegationId === 'firstChild') {
-        return new Option(
-          Tuple,
-          new Tuple(
-            // Delegation: delegation-id -> (root-id, parent-id?, account, permissions, revoked)
-            [Text, Text, AccountId, U32, Bool],
-            ['rootId', 'myNodeId', identityAlice.getAddress(), 2, false]
-          )
-        )
-      }
-      if (delegationId === 'secondChild') {
-        return new Option(
-          Tuple,
-          new Tuple(
-            // Delegation: delegation-id -> (root-id, parent-id?, account, permissions, revoked)
-            [Text, Text, AccountId, U32, Bool],
-            ['rootId', 'myNodeId', identityAlice.getAddress(), 1, false]
-          )
-        )
-      }
-      if (delegationId === 'thirdChild') {
-        return new Option(
-          Tuple,
-          new Tuple(
-            // Delegation: delegation-id -> (root-id, parent-id?, account, permissions, revoked)
-            [Text, Text, AccountId, U32, Bool],
-            ['rootId', 'myNodeId', identityAlice.getAddress(), 0, false]
-          )
-        )
-      }
-      return new Option(
-        Tuple.with([H256, 'Option<H256>', AccountId, U32, Bool])
+
+    blockchainApi.query.delegation.delegations
+      // first call
+      .mockResolvedValueOnce(
+        new Option(Tuple.with([H256, 'Option<H256>', AccountId, U32, Bool]), [
+          rootId,
+          nodeId,
+          identityAlice.getPublicIdentity().address,
+          2,
+          false,
+        ])
       )
-    })
-    blockchainApi.query.delegation.children.mockReturnValue(
+      // second call
+      .mockResolvedValueOnce(
+        new Option(Tuple.with([H256, 'Option<H256>', AccountId, U32, Bool]), [
+          rootId,
+          nodeId,
+          identityAlice.getPublicIdentity().address,
+          1,
+          false,
+        ])
+      )
+      // third call
+      .mockResolvedValueOnce(
+        new Option(Tuple.with([H256, 'Option<H256>', AccountId, U32, Bool]), [
+          rootId,
+          nodeId,
+          identityAlice.getPublicIdentity().address,
+          0,
+          false,
+        ])
+      )
+      // default (any further calls)
+      .mockResolvedValue(
+        // Delegation: delegation-id -> (root-id, parent-id?, account, permissions, revoked)
+        new Option(Tuple.with([H256, 'Option<H256>', AccountId, U32, Bool]))
+      )
+
+    blockchainApi.query.delegation.children.mockResolvedValue(
       new Vec(
         // Children: delegation-id -> [delegation-ids]
-        Text,
-        ['firstChild', 'secondChild', 'thirdChild']
+        H256,
+        [hashStr('firstChild'), hashStr('secondChild'), hashStr('thirdChild')]
       )
->>>>>>> fb21ee9f
     )
   })
 
   it('get children', async () => {
     const myDelegation = new DelegationNode(
-<<<<<<< HEAD
       nodeId,
       rootId,
       identityAlice.getPublicIdentity().address,
-=======
-      'myNodeId',
-      'rootId',
-      identityAlice.getAddress(),
->>>>>>> fb21ee9f
       [Permission.ATTEST],
       undefined
     )
     const children: DelegationNode[] = await myDelegation.getChildren()
     expect(children).toHaveLength(3)
     expect(children[0]).toEqual({
-<<<<<<< HEAD
       id: hashStr('firstChild'),
       rootId,
       parentId: nodeId,
       account: identityAlice.getPublicIdentity().address,
-=======
-      id: 'firstChild',
-      rootId: 'rootId',
-      parentId: 'myNodeId',
-      account: identityAlice.getAddress(),
->>>>>>> fb21ee9f
       permissions: [Permission.DELEGATE],
       revoked: false,
     })
     expect(children[1]).toEqual({
-<<<<<<< HEAD
       id: hashStr('secondChild'),
       rootId,
       parentId: nodeId,
       account: identityAlice.getPublicIdentity().address,
-=======
-      id: 'secondChild',
-      rootId: 'rootId',
-      parentId: 'myNodeId',
-      account: identityAlice.getAddress(),
->>>>>>> fb21ee9f
       permissions: [Permission.ATTEST],
       revoked: false,
     })
     expect(children[2]).toEqual({
-<<<<<<< HEAD
       id: hashStr('thirdChild'),
       rootId,
       parentId: nodeId,
       account: identityAlice.getPublicIdentity().address,
-=======
-      id: 'thirdChild',
-      rootId: 'rootId',
-      parentId: 'myNodeId',
-      account: identityAlice.getAddress(),
->>>>>>> fb21ee9f
       permissions: [],
       revoked: false,
     })
