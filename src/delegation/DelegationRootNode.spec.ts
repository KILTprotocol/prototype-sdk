import { Tuple, H256, Option } from '@polkadot/types'
import AccountId from '@polkadot/types/primitive/Generic/AccountId'
import Bool from '@polkadot/types/primitive/Bool'
import { Crypto, Identity } from '..'
import DelegationRootNode from './DelegationRootNode'
import getCached from '../blockchainApiConnection'

jest.mock('../blockchainApiConnection/BlockchainApiConnection')

describe('Delegation', () => {
  let identityAlice: Identity
  let ctypeHash: string
  let ROOT_IDENTIFIER: string

  beforeAll(async () => {
    identityAlice = await Identity.buildFromURI('//Alice')
    ctypeHash = Crypto.hashStr('testCtype')
    require('../blockchainApiConnection/BlockchainApiConnection').__mocked_api.query.delegation.root.mockReturnValue(
      new Option(
        Tuple.with(
          // Root-Delegation: root-id -> (ctype-hash, account, revoked)
          [H256, AccountId, Bool]
        ),
        [ctypeHash, identityAlice.getAddress(), false]
      )
    )
    require('../blockchainApiConnection/BlockchainApiConnection').__mocked_api.query.delegation.delegations.mockReturnValue(
      new Option(
        Tuple.with(
          // Root-Delegation: delegation-id -> (root-id, parent-id?, account, permissions, revoked)

          [H256, AccountId, Bool]
        ),
        [ctypeHash, identityAlice.getAddress(), false]
      )
    )

    ROOT_IDENTIFIER = 'abc123'
  })

  it('stores root delegation', async () => {
    const rootDelegation = new DelegationRootNode(
      ROOT_IDENTIFIER,
      ctypeHash,
      identityAlice.getAddress()
    )
    rootDelegation.store(identityAlice)
    const rootNode = await DelegationRootNode.query(ROOT_IDENTIFIER)
    if (rootNode) {
      expect(rootNode.id).toBe(ROOT_IDENTIFIER)
    }
  })

  it('query root delegation', async () => {
    // @ts-ignore
    const queriedDelegation = await DelegationRootNode.query(ROOT_IDENTIFIER)
    expect(queriedDelegation).not.toBe(undefined)
    if (queriedDelegation) {
      expect(queriedDelegation.account).toBe(identityAlice.getAddress())
      expect(queriedDelegation.cTypeHash).toBe(ctypeHash)
      expect(queriedDelegation.id).toBe(ROOT_IDENTIFIER)
    }
  })

  it('root delegation verify', async () => {
    require('../blockchainApiConnection/BlockchainApiConnection').__mocked_api.query.delegation.root = jest.fn(
      async rootId => {
        if (rootId === 'success') {
          const tuple = new Option(
            Tuple.with(
              // Root-Delegation: root-id -> (ctype-hash, account, revoked)
<<<<<<< HEAD
              [H256, AccountId, Bool]
            ),
            ['myCtypeHash', identityAlice.getAddress(), false]
=======
              [H256, Text, Bool],
              [ctypeHash, 'myAccount', false]
            )
>>>>>>> dc5653d0
          )

          return Promise.resolve(tuple)
        }
        const tuple = new Option(
          Tuple.with(
            // Root-Delegation: root-id -> (ctype-hash, account, revoked)
<<<<<<< HEAD
            [H256, AccountId, Bool]
          ),
          ['myCtypeHash', identityAlice.getAddress(), true]
=======
            [H256, Text, Bool],
            [ctypeHash, 'myAccount', true]
          )
>>>>>>> dc5653d0
        )

        return Promise.resolve(tuple)
      }
    )

    expect(
<<<<<<< HEAD
      await new DelegationRootNode(
        'success',
        'myCtypeHash',
        identityAlice.getAddress()
      ).verify()
=======
      await new DelegationRootNode('success', ctypeHash, 'myAccount').verify()
>>>>>>> dc5653d0
    ).toBe(true)

    expect(
      await new DelegationRootNode('failure', ctypeHash, 'myAccount').verify()
    ).toBe(false)
  })

  it('root delegation verify', async () => {
    const blockchain = await getCached()

    const aDelegationRootNode = new DelegationRootNode(
      'myRootId',
      ctypeHash,
      'myAccount'
    )
    const revokeStatus = await aDelegationRootNode.revoke(identityAlice)
    expect(blockchain.api.tx.delegation.revokeRoot).toBeCalledWith('myRootId')
    expect(revokeStatus).toBeDefined()
  })
})<|MERGE_RESOLUTION|>--- conflicted
+++ resolved
@@ -69,15 +69,9 @@
           const tuple = new Option(
             Tuple.with(
               // Root-Delegation: root-id -> (ctype-hash, account, revoked)
-<<<<<<< HEAD
               [H256, AccountId, Bool]
             ),
             ['myCtypeHash', identityAlice.getAddress(), false]
-=======
-              [H256, Text, Bool],
-              [ctypeHash, 'myAccount', false]
-            )
->>>>>>> dc5653d0
           )
 
           return Promise.resolve(tuple)
@@ -85,15 +79,9 @@
         const tuple = new Option(
           Tuple.with(
             // Root-Delegation: root-id -> (ctype-hash, account, revoked)
-<<<<<<< HEAD
             [H256, AccountId, Bool]
           ),
           ['myCtypeHash', identityAlice.getAddress(), true]
-=======
-            [H256, Text, Bool],
-            [ctypeHash, 'myAccount', true]
-          )
->>>>>>> dc5653d0
         )
 
         return Promise.resolve(tuple)
@@ -101,15 +89,11 @@
     )
 
     expect(
-<<<<<<< HEAD
       await new DelegationRootNode(
         'success',
         'myCtypeHash',
         identityAlice.getAddress()
       ).verify()
-=======
-      await new DelegationRootNode('success', ctypeHash, 'myAccount').verify()
->>>>>>> dc5653d0
     ).toBe(true)
 
     expect(
