import { Text, Tuple, H256, Option } from '@polkadot/types'
import AccountId from '@polkadot/types/primitive/Generic/AccountId'
import Bool from '@polkadot/types/primitive/Bool'
import { Crypto, Identity } from '..'
import DelegationRootNode from './DelegationRootNode'
import getCached from '../blockchainApiConnection'

jest.mock('../blockchainApiConnection/BlockchainApiConnection')

describe('Delegation', () => {
<<<<<<< HEAD
  let identityAlice: Identity
  let ctypeHash: string
  let ROOT_IDENTIFIER: string

  beforeAll(async () => {
    identityAlice = await Identity.buildFromURI('//Alice')
    ctypeHash = Crypto.hashStr('testCtype')
    require('../blockchain/Blockchain').default.__mockQueryDelegationRoot = jest.fn(
      () => {
        const tuple = new Option(
          Tuple,
          new Tuple(
            // Root-Delegation: root-id -> (ctype-hash, account, revoked)
            [H256, AccountId, Bool],
            [ctypeHash, identityAlice.getAddress(), false]
          )
        )
        return Promise.resolve(tuple)
      }
    )
    require('../blockchain/Blockchain').default.__mockQueryDelegationDelegation = jest.fn(
      () => {
        const tuple = new Option(
          Tuple,
          new Tuple(
            // Root-Delegation: delegation-id -> (root-id, parent-id?, account, permissions, revoked)
            [H256, AccountId, Bool],
            [ctypeHash, identityAlice.getAddress(), false]
          )
        )
        return Promise.resolve(tuple)
      }
    )
=======
  const identityAlice = Identity.buildFromURI('//Alice')
  const ctypeHash = Crypto.hashStr('testCtype')
  require('../blockchainApiConnection/BlockchainApiConnection').__mocked_api.query.delegation.root.mockReturnValue(
    new Option(
      Tuple,
      new Tuple(
        // Root-Delegation: root-id -> (ctype-hash, account, revoked)
        [H256, AccountId, Bool],
        [ctypeHash, identityAlice.address, false]
      )
    )
  )
  require('../blockchainApiConnection/BlockchainApiConnection').__mocked_api.query.delegation.delegations.mockReturnValue(
    new Option(
      Tuple,
      new Tuple(
        // Root-Delegation: delegation-id -> (root-id, parent-id?, account, permissions, revoked)
        [H256, AccountId, Bool],
        [ctypeHash, identityAlice.address, false]
      )
    )
  )
>>>>>>> 58a21766

    ROOT_IDENTIFIER = 'abc123'
  })
  it('stores root delegation', async () => {
    const rootDelegation = new DelegationRootNode(
      ROOT_IDENTIFIER,
      ctypeHash,
      identityAlice.getAddress()
    )
    rootDelegation.store(identityAlice)
    const rootNode = await DelegationRootNode.query(ROOT_IDENTIFIER)
    if (rootNode) {
      expect(rootNode.id).toBe(ROOT_IDENTIFIER)
    }
  })

  it('query root delegation', async () => {
    // @ts-ignore
    const queriedDelegation = await DelegationRootNode.query(ROOT_IDENTIFIER)
    expect(queriedDelegation).not.toBe(undefined)
    if (queriedDelegation) {
      expect(queriedDelegation.account).toBe(identityAlice.getAddress())
      expect(queriedDelegation.cTypeHash).toBe(ctypeHash)
      expect(queriedDelegation.id).toBe(ROOT_IDENTIFIER)
    }
  })

  it('root delegation verify', async () => {
    require('../blockchainApiConnection/BlockchainApiConnection').__mocked_api.query.delegation.root = jest.fn(
      async rootId => {
        if (rootId === 'success') {
          const tuple = new Option(
            Tuple,
            new Tuple(
              // Root-Delegation: root-id -> (ctype-hash, account, revoked)
              [Text, Text, Bool],
              ['myCtypeHash', 'myAccount', false]
            )
          )
          return Promise.resolve(tuple)
        }
        const tuple = new Option(
          Tuple,
          new Tuple(
            // Root-Delegation: root-id -> (ctype-hash, account, revoked)
            [Text, Text, Bool],
            ['myCtypeHash', 'myAccount', true]
          )
        )
        return Promise.resolve(tuple)
      }
    )

    expect(
      await new DelegationRootNode(
        'success',
        'myCtypeHash',
        'myAccount'
      ).verify()
    ).toBe(true)

    expect(
      await new DelegationRootNode(
        'failure',
        'myCtypeHash',
        'myAccount'
      ).verify()
    ).toBe(false)
  })

  it('root delegation verify', async () => {
    const blockchain = await getCached()

    const aDelegationRootNode = new DelegationRootNode(
      'myRootId',
      'myCtypeHash',
      'myAccount'
    )
    const revokeStatus = await aDelegationRootNode.revoke(identityAlice)
    expect(blockchain.api.tx.delegation.revokeRoot).toBeCalledWith('myRootId')
    expect(revokeStatus).toBeDefined()
  })
})<|MERGE_RESOLUTION|>--- conflicted
+++ resolved
@@ -8,7 +8,6 @@
 jest.mock('../blockchainApiConnection/BlockchainApiConnection')
 
 describe('Delegation', () => {
-<<<<<<< HEAD
   let identityAlice: Identity
   let ctypeHash: string
   let ROOT_IDENTIFIER: string
@@ -16,59 +15,30 @@
   beforeAll(async () => {
     identityAlice = await Identity.buildFromURI('//Alice')
     ctypeHash = Crypto.hashStr('testCtype')
-    require('../blockchain/Blockchain').default.__mockQueryDelegationRoot = jest.fn(
-      () => {
-        const tuple = new Option(
-          Tuple,
-          new Tuple(
-            // Root-Delegation: root-id -> (ctype-hash, account, revoked)
-            [H256, AccountId, Bool],
-            [ctypeHash, identityAlice.getAddress(), false]
-          )
+    require('../blockchainApiConnection/BlockchainApiConnection').__mocked_api.query.delegation.root.mockReturnValue(
+      new Option(
+        Tuple,
+        new Tuple(
+          // Root-Delegation: root-id -> (ctype-hash, account, revoked)
+          [H256, AccountId, Bool],
+          [ctypeHash, identityAlice.getAddress(), false]
         )
-        return Promise.resolve(tuple)
-      }
-    )
-    require('../blockchain/Blockchain').default.__mockQueryDelegationDelegation = jest.fn(
-      () => {
-        const tuple = new Option(
-          Tuple,
-          new Tuple(
-            // Root-Delegation: delegation-id -> (root-id, parent-id?, account, permissions, revoked)
-            [H256, AccountId, Bool],
-            [ctypeHash, identityAlice.getAddress(), false]
-          )
-        )
-        return Promise.resolve(tuple)
-      }
-    )
-=======
-  const identityAlice = Identity.buildFromURI('//Alice')
-  const ctypeHash = Crypto.hashStr('testCtype')
-  require('../blockchainApiConnection/BlockchainApiConnection').__mocked_api.query.delegation.root.mockReturnValue(
-    new Option(
-      Tuple,
-      new Tuple(
-        // Root-Delegation: root-id -> (ctype-hash, account, revoked)
-        [H256, AccountId, Bool],
-        [ctypeHash, identityAlice.address, false]
       )
     )
-  )
-  require('../blockchainApiConnection/BlockchainApiConnection').__mocked_api.query.delegation.delegations.mockReturnValue(
-    new Option(
-      Tuple,
-      new Tuple(
-        // Root-Delegation: delegation-id -> (root-id, parent-id?, account, permissions, revoked)
-        [H256, AccountId, Bool],
-        [ctypeHash, identityAlice.address, false]
+    require('../blockchainApiConnection/BlockchainApiConnection').__mocked_api.query.delegation.delegations.mockReturnValue(
+      new Option(
+        Tuple,
+        new Tuple(
+          // Root-Delegation: delegation-id -> (root-id, parent-id?, account, permissions, revoked)
+          [H256, AccountId, Bool],
+          [ctypeHash, identityAlice.getAddress(), false]
+        )
       )
     )
-  )
->>>>>>> 58a21766
 
     ROOT_IDENTIFIER = 'abc123'
   })
+
   it('stores root delegation', async () => {
     const rootDelegation = new DelegationRootNode(
       ROOT_IDENTIFIER,
