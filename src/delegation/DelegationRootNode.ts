--- conflicted
+++ resolved
@@ -26,11 +26,7 @@
 export default class DelegationRootNode extends DelegationBaseNode
   implements IDelegationRootNode {
   /**
-<<<<<<< HEAD
-   * Queries the delegation root with delegationId.
-=======
-   * [STATIC] Queries the delegation root with [delegationId].
->>>>>>> f62d6cb3
+   * [STATIC] Queries the delegation root with ``delegationId``.
    *
    * @param delegationId Unique identifier of the delegation root.
    * @returns Promise containing [[DelegationRootNode]] or [null].
