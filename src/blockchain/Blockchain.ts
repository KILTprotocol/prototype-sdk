/**
 * Blockchain bridges that connects the SDK and the KILT Blockchain.
 *
 * Communicates with the chain via WebSockets and can [[listenToBlocks]]. It exposes the [[submitTx]] function that performs a transaction.
 *
 * @packageDocumentation
 * @module Blockchain
 * @preferred
 */

import { ApiPromise, SubmittableResult } from '@polkadot/api'
import { SubmittableExtrinsic } from '@polkadot/api/promise/types'
import { Header } from '@polkadot/types/interfaces/types'
import { Codec, AnyJson } from '@polkadot/types/types'
import { ErrorHandler } from '../errorhandling/ErrorHandler'
import { factory as LoggerFactory } from '../config/ConfigLog'
import { ERROR_UNKNOWN, ExtrinsicError } from '../errorhandling/ExtrinsicError'
import Identity from '../identity/Identity'

const log = LoggerFactory.getLogger('Blockchain')

export type QueryResult = Codec | undefined | null

export type Stats = {
  chain: Codec
  nodeName: Codec
  nodeVersion: Codec
}

export interface IBlockchainApi {
  api: ApiPromise

  getStats(): Promise<Stats>
  listenToBlocks(listener: (header: Header) => void): Promise<() => void>
  submitTx(
    identity: Identity,
    tx: SubmittableExtrinsic
  ): Promise<SubmittableResult>
  getNonce(accountAddress: string): Promise<Codec>
}

// Code taken from
// https://polkadot.js.org/api/api/classes/_promise_index_.apipromise.html

export default class Blockchain implements IBlockchainApi {
  public static asArray(queryResult: QueryResult): AnyJson[] {
    const json =
      queryResult && queryResult.encodedLength ? queryResult.toJSON() : null
    if (json instanceof Array) {
      return json
    }
    return []
  }

  public api: ApiPromise
  public readonly ready: Promise<boolean>

  public constructor(api: ApiPromise) {
    this.api = api
    this.errorHandler = new ErrorHandler(api)
    this.ready = this.errorHandler.ready
  }

  private errorHandler: ErrorHandler

  public async getStats(): Promise<Stats> {
    const [chain, nodeName, nodeVersion] = await Promise.all([
      this.api.rpc.system.chain(),
      this.api.rpc.system.name(),
      this.api.rpc.system.version(),
    ])

    return { chain, nodeName, nodeVersion }
  }

  // TODO: implement unsubscribe as subscriptionId continuously increases
  public async listenToBlocks(
    listener: (header: Header) => void
  ): Promise<() => void> {
    return this.api.rpc.chain.subscribeNewHeads(listener)
  }

  public async submitTx(
    identity: Identity,
    tx: SubmittableExtrinsic
<<<<<<< HEAD
  ): Promise<TxStatus> {
    const accountAddress = identity.getAddress()
    const nonce = await this.getNonce(accountAddress)
    const signed: SubmittableExtrinsic = identity.signSubmittableExtrinsic(
      tx,
      nonce.toHex()
    )
=======
  ): Promise<SubmittableResult> {
>>>>>>> c205b33e
    log.info(`Submitting ${tx.method}`)

    return new Promise<SubmittableResult>((resolve, reject) => {
      tx.signAndSend(identity.signKeyringPair, (result) => {
        log.info(`Got tx status '${result.status.type}'`)

        const { status } = result
        if (ErrorHandler.extrinsicFailed(result)) {
          log.warn(`Extrinsic execution failed`)
          log.debug(`Transaction detail: ${JSON.stringify(result, null, 2)}`)
          const extrinsicError: ExtrinsicError =
            this.errorHandler.getExtrinsicError(result) || ERROR_UNKNOWN

          log.warn(`Extrinsic error occurred: ${extrinsicError}`)
          reject(extrinsicError)
        }
        if (result.isFinalized) {
          resolve(result)
        } else if (result.isError) {
          reject(new Error(`Transaction failed with status '${status.type}'`))
        }
      }).catch((err: Error) => {
        // just reject with the original tx error from the chain
        reject(err)
      })
    })
  }

  public async getNonce(accountAddress: string): Promise<Codec> {
    const info = await this.api.query.system.account(accountAddress)
    if (!info || !info.nonce) {
      throw Error(`Nonce not found for account ${accountAddress}`)
    }

    return info.nonce
  }
}<|MERGE_RESOLUTION|>--- conflicted
+++ resolved
@@ -83,17 +83,7 @@
   public async submitTx(
     identity: Identity,
     tx: SubmittableExtrinsic
-<<<<<<< HEAD
-  ): Promise<TxStatus> {
-    const accountAddress = identity.getAddress()
-    const nonce = await this.getNonce(accountAddress)
-    const signed: SubmittableExtrinsic = identity.signSubmittableExtrinsic(
-      tx,
-      nonce.toHex()
-    )
-=======
   ): Promise<SubmittableResult> {
->>>>>>> c205b33e
     log.info(`Submitting ${tx.method}`)
 
     return new Promise<SubmittableResult>((resolve, reject) => {
