/**
 * Requests for attestation are a core building block of the KILT SDK.
 * A RequestForAttestation represents a [[Claim]] which needs to be validated. In practice, the RequestForAttestation is sent from a claimer to an attester.
 *
 * A RequestForAttestation object contains the [[Claim]] and its hash, and legitimations/delegationId of the attester.
 * It's signed by the claimer, to make it tamperproof (`claimerSignature` is a property of [[Claim]]).
 * A RequestForAttestation also supports hiding of claim data during a credential presentation.
 *
 * @packageDocumentation
 * @module RequestForAttestation
 * @preferred
 */
import { v4 as uuid } from 'uuid'
import {
  AttesterPublicKey,
  AttestationRequest,
  ClaimerAttestationSession,
} from '@kiltprotocol/portablegabi'
import { IInitiateAttestation } from '../messaging/Message'
import {
  verify,
  hash,
  coToUInt8,
  u8aToHex,
  u8aConcat,
  hashObjectAsStr,
} from '../crypto/Crypto'

import Identity from '../identity/Identity'
import AttestedClaim from '../attestedclaim/AttestedClaim'
import RequestForAttestationUtils from './RequestForAttestation.utils'
import IRequestForAttestation, {
  Hash,
  NonceHash,
<<<<<<< HEAD
  NonceHashTree,
=======
  ClaimHashTree,
  CompressedRequestForAttestation,
>>>>>>> 1eb044a4
} from '../types/RequestForAttestation'
import { IDelegationBaseNode } from '../types/Delegation'
import IClaim from '../types/Claim'

function hashNonceValue(nonce: string, value: any): string {
  return hashObjectAsStr(value, nonce)
}

function generateHash(value: any): NonceHash {
  const nonce: string = uuid()
  return {
    nonce,
    hash: hashNonceValue(nonce, value),
  }
}

<<<<<<< HEAD
function generateHashTree(contents: object): NonceHashTree {
  const result = {}
=======
function generateHashTree(contents: object): ClaimHashTree {
  const result: ClaimHashTree = {}
>>>>>>> 1eb044a4

  Object.keys(contents).forEach(key => {
    result[key] = generateHash(contents[key])
  })

  return result
}

function verifyClaimerSignature(reqForAtt: RequestForAttestation): boolean {
  return verify(
    reqForAtt.rootHash,
    reqForAtt.claimerSignature,
    reqForAtt.claim.owner
  )
}

function getHashRoot(leaves: Uint8Array[]): Uint8Array {
  const result = u8aConcat(...leaves)
  return hash(result)
}

export default class RequestForAttestation implements IRequestForAttestation {
  /**
   * [STATIC] Builds an instance of [[RequestForAttestation]], from a simple object with the same properties.
   * Used for deserialization.
   *
   * @param requestForAttestationInput - An object built from simple [[Claim]], [[Identity]] and legitimation objects.
   * @returns  A new [[RequestForAttestation]] `object`.
   * @example ```javascript
   * const serializedRequest =
   *   '{ "claim": { "cType": "0x981...", "contents": { "name": "Alice", "age": 29 }, owner: "5Gf..." }, ... }, ... }';
   * const parsedRequest = JSON.parse(serializedRequest);
   * RequestForAttestation.fromRequest(parsedRequest);
   * ```
   */
  public static fromRequest(
    requestForAttestationInput: IRequestForAttestation
  ): RequestForAttestation {
    return new RequestForAttestation(requestForAttestationInput)
  }

  /**
   * [STATIC] Builds a new instance of [[RequestForAttestation]], from a complete set of required parameters.
   *
   * @param p - Parameter object.
   * @param p.claim - An `IClaim` object the request for attestation is built for.
   * @param p.identity - The Claimer's [Identity].
   * @param p.legitimations - Array of [AttestedClaim] objects of the Attester which the Claimer requests to include into the attestation as legitimations.
   * @param p.delegationId - The id of the DelegationNode of the Attester, which should be used in the attestation.
   * @param p.privacyEnhanced -
   * @param p.privacyEnhanced -
   * @returns A new [[RequestForAttestation]] object.
   */
  public static async fromClaimAndIdentity({
    claim,
    identity,
    legitimations,
    delegationId,
    initiateAttestationMsg,
    attesterPubKey,
  }: {
    claim: IClaim
    identity: Identity
    legitimations?: AttestedClaim[]
    delegationId?: IDelegationBaseNode['id']
    initiateAttestationMsg?: IInitiateAttestation
    attesterPubKey?: AttesterPublicKey
  }): Promise<[RequestForAttestation, ClaimerAttestationSession | null]> {
    if (claim.owner !== identity.getAddress()) {
      throw Error('Claim owner is not Identity')
    }

    let peRequest: AttestationRequest | null = null
    let session: ClaimerAttestationSession | null = null
    if (
      typeof initiateAttestationMsg !== 'undefined' &&
      typeof attesterPubKey !== 'undefined'
    ) {
      const rawClaim: { [id: string]: any } = {
        claim,
      }
      if (typeof legitimations !== 'undefined') {
        rawClaim.legitimations = legitimations
      }
      if (typeof delegationId !== 'undefined') {
        rawClaim.delegationId = delegationId
      }
      const peSessionMessage = await identity.claimer.requestAttestation({
        claim: rawClaim,
        startAttestationMsg: initiateAttestationMsg.content,
        attesterPubKey,
      })
      peRequest = peSessionMessage.message
      session = peSessionMessage.session
    }

    const claimOwnerGenerated = generateHash(claim.owner)
    const cTypeHashGenerated = generateHash(claim.cTypeHash)
    const claimHashTreeGenerated = generateHashTree(claim.contents)
    const calculatedRootHash = RequestForAttestation.calculateRootHash(
      claimOwnerGenerated,
      cTypeHashGenerated,
      claimHashTreeGenerated,
      legitimations || [],
      delegationId || null
    )

    return [
      new RequestForAttestation({
        claim,
        legitimations: legitimations || [],
        claimOwner: claimOwnerGenerated,
        claimHashTree: claimHashTreeGenerated,
        cTypeHash: cTypeHashGenerated,
        rootHash: calculatedRootHash,
        claimerSignature: RequestForAttestation.sign(
          identity,
          calculatedRootHash
        ),
        delegationId: delegationId || null,
        privacyEnhanced: peRequest,
      }),
      session,
    ]
  }

  public claim: IClaim
  public legitimations: AttestedClaim[]
  public claimOwner: NonceHash
  public claimerSignature: string
<<<<<<< HEAD
  public claimHashTree: NonceHashTree
=======
  public claimHashTree: ClaimHashTree
>>>>>>> 1eb044a4
  public cTypeHash: NonceHash
  public rootHash: Hash
  public privacyEnhanced: AttestationRequest | null
  public delegationId: IDelegationBaseNode['id'] | null

  /**
   * Builds a new [[RequestForAttestation]] instance.
   *
   * @param requestForAttestationInput - The base object from which to create the requestForAttestation.
   * @example ```javascript
   * // create a new request for attestation
   * const reqForAtt = new RequestForAttestation(requestForAttestationInput);
   * ```
   */
  public constructor(requestForAttestationInput: IRequestForAttestation) {
<<<<<<< HEAD
    if (
      !requestForAttestationInput.claim ||
      !requestForAttestationInput.legitimations ||
      !requestForAttestationInput.claimOwner ||
      !requestForAttestationInput.claimerSignature ||
      !requestForAttestationInput.claimHashTree ||
      !requestForAttestationInput.cTypeHash ||
      !requestForAttestationInput.rootHash ||
      typeof requestForAttestationInput.privacyEnhanced === 'undefined'
    ) {
      throw new Error(
        `Property Not Provided while building RequestForAttestation:\n
          requestInput.claim: 
          ${requestForAttestationInput.claim}\n
          requestInput.legitimations: 
          ${requestForAttestationInput.legitimations}\n
          requestInput.claimOwner: 
          ${requestForAttestationInput.claimOwner}\n
          requestInput.claimerSignature: 
          ${requestForAttestationInput.claimerSignature}
          requestInput.claimHashTree: 
          ${requestForAttestationInput.claimHashTree}\n
          requestInput.rootHash: 
          ${requestForAttestationInput.rootHash}\n
          requestInput.cTypeHash: 
          ${requestForAttestationInput.cTypeHash}\n
          requestInput.privacyEnhanced: 
          ${requestForAttestationInput.privacyEnhanced}\n`
      )
    }
=======
    RequestForAttestationUtils.errorCheck(requestForAttestationInput)
>>>>>>> 1eb044a4
    this.claim = requestForAttestationInput.claim
    this.claimOwner = requestForAttestationInput.claimOwner
    this.cTypeHash = requestForAttestationInput.cTypeHash
    if (
      typeof requestForAttestationInput.legitimations !== 'undefined' &&
      Array.isArray(requestForAttestationInput.legitimations) &&
      requestForAttestationInput.legitimations.length
    ) {
      this.legitimations = requestForAttestationInput.legitimations.map(
        legitimation => AttestedClaim.fromAttestedClaim(legitimation)
      )
    } else {
      this.legitimations = []
    }
    this.delegationId = requestForAttestationInput.delegationId
    this.claimHashTree = requestForAttestationInput.claimHashTree
    this.rootHash = requestForAttestationInput.rootHash
    this.claimerSignature = requestForAttestationInput.claimerSignature
    this.verifySignature()
    this.verifyData()
    this.privacyEnhanced = requestForAttestationInput.privacyEnhanced
  }

  /**
   * Removes [[Claim]] properties from the [[RequestForAttestation]] object, provides anonymity and security when building the [[createPresentation]] method.
   *
   * @param properties - Properties to remove from the [[Claim]] object.
   * @throws An error when a property which should be deleted wasn't found.
   * @example ```javascript
   * const rawClaim = {
   *   name: 'Alice',
   *   age: 29,
   * };
   * const claim = Claim.fromCTypeAndClaimContents(ctype, rawClaim, alice);
   * const reqForAtt = RequestForAttestation.fromClaimAndIdentity({
   *   claim,
   *   identity: alice,
   * });
   * reqForAtt.removeClaimProperties(['name']);
   * // reqForAtt does not contain `name` in its claimHashTree and its claim contents anymore.
   * ```
   */
  public removeClaimProperties(properties: string[]): void {
    properties.forEach(key => {
      if (!this.claimHashTree[key]) {
        throw Error(`Property '${key}' not found in claim`)
      }
      delete this.claim.contents[key]
      delete this.claimHashTree[key].nonce
    })
  }

  /**
   * Removes the [[Claim]] owner from the [[RequestForAttestation]] object.
   *
   * @example ```javascript
   * const reqForAtt = RequestForAttestation.fromClaimAndIdentity({
   *   claim,
   *   identity: alice,
   * });
   * reqForAtt.removeClaimOwner();
   * // `requestForAttestation` does not contain the claim `owner` or the `claimOwner`'s nonce anymore.
   * ```
   */
  public removeClaimOwner(): void {
    delete this.claim.owner
    delete this.claimOwner.nonce
  }

  /**
   * Verifies the data of the [[RequestForAttestation]] object; used to check that the data was not tampered with, by checking the data against hashes.
   *
   * @returns Whether the data is valid.
   * @example ```javascript
   * const reqForAtt = RequestForAttestation.fromClaimAndIdentity({
   *   claim,
   *   identity: alice,
   * });
   * reqForAtt.verifyData(); // returns true if the data is correct
   * ```
   */
  public verifyData(): boolean {
    // check claim hash
    if (
      this.rootHash !==
      RequestForAttestation.calculateRootHash(
        this.claimOwner,
        this.cTypeHash,
        this.claimHashTree,
        this.legitimations,
        this.delegationId
      )
    ) {
      return false
    }
    // check claim owner hash
    if (this.claim.owner) {
      if (
        !this.claimOwner.nonce ||
        this.claimOwner.hash !==
          hashNonceValue(this.claimOwner.nonce, this.claim.owner)
      ) {
        throw Error('Invalid hash for claim owner')
      }
    }

    // check cType hash
    if (this.claim.cTypeHash) {
      if (
        !this.cTypeHash.nonce ||
        this.cTypeHash.hash !==
          hashNonceValue(this.cTypeHash.nonce, this.claim.cTypeHash)
      ) {
        throw Error('Invalid hash for CTYPE')
      }
    }

    // check all hashes for provided claim properties
    Object.keys(this.claim.contents).forEach(key => {
      const value = this.claim.contents[key]
      if (!this.claimHashTree[key]) {
        throw Error(`Property '${key}' not in claim hash tree`)
      }
      const hashed: NonceHash = this.claimHashTree[key]
      if (
        !hashed.nonce ||
        hashed.hash !== hashNonceValue(hashed.nonce, value)
      ) {
        throw Error(`Invalid hash for property '${key}' in claim hash tree`)
      }
    })

    // check legitimations
    let valid = true
    if (this.legitimations) {
      this.legitimations.forEach(legitimation => {
        valid = valid && legitimation.verifyData()
      })
    }
    if (!valid) {
      return false
    }

    // check signature
    return this.verifySignature()
  }

  /**
   * Verifies the signature of the [[RequestForAttestation]] object.
   *
   * @returns Whether the signature is correct.
   * @example ```javascript
   * const reqForAtt = RequestForAttestation.fromClaimAndIdentity({
   *   claim,
   *   identity: alice,
   * });
   * reqForAtt.verifySignature(); // returns `true` if the signature is correct
   * ```
   */
  public verifySignature(): boolean {
    return verifyClaimerSignature(this)
  }

  private static sign(identity: Identity, rootHash: Hash): string {
    return identity.signStr(rootHash)
  }

  private static getHashLeaves(
    claimOwner: NonceHash,
    cTypeHash: NonceHash,
    claimHashTree: object,
    legitimations: AttestedClaim[],
    delegationId: IDelegationBaseNode['id'] | null
  ): Uint8Array[] {
    const result: Uint8Array[] = []
    result.push(coToUInt8(claimOwner.hash))
    result.push(coToUInt8(cTypeHash.hash))
    Object.keys(claimHashTree).forEach(key => {
      result.push(coToUInt8(claimHashTree[key].hash))
    })
    if (legitimations) {
      legitimations.forEach(legitimation => {
        result.push(coToUInt8(legitimation.getHash()))
      })
    }
    if (delegationId) {
      result.push(coToUInt8(delegationId))
    }

    return result
  }

  /**
   * Compresses an [[RequestForAttestation]] object from the [[compressRequestForAttestation]].
   *
   * @returns An array that contains the same properties of an [[RequestForAttestation]].
   */

  public compress(): CompressedRequestForAttestation {
    return RequestForAttestationUtils.compress(this)
  }

  /**
   * [STATIC] Builds an [[RequestForAttestation]] from the decompressed array.
   *
   * @returns A new [[RequestForAttestation]] object.
   */

  public static decompress(
    reqForAtt: CompressedRequestForAttestation
  ): RequestForAttestation {
    const decompressedRequestForAttestation = RequestForAttestationUtils.decompress(
      reqForAtt
    )
    return RequestForAttestation.fromRequest(decompressedRequestForAttestation)
  }

  private static calculateRootHash(
    claimOwner: NonceHash,
    cTypeHash: NonceHash,
    claimHashTree: object,
    legitimations: AttestedClaim[],
    delegationId: IDelegationBaseNode['id'] | null
  ): Hash {
    const hashes: Uint8Array[] = RequestForAttestation.getHashLeaves(
      claimOwner,
      cTypeHash,
      claimHashTree,
      legitimations,
      delegationId
    )
    const root: Uint8Array =
      hashes.length === 1 ? hashes[0] : getHashRoot(hashes)
    return u8aToHex(root)
  }
}<|MERGE_RESOLUTION|>--- conflicted
+++ resolved
@@ -32,12 +32,8 @@
 import IRequestForAttestation, {
   Hash,
   NonceHash,
-<<<<<<< HEAD
-  NonceHashTree,
-=======
   ClaimHashTree,
   CompressedRequestForAttestation,
->>>>>>> 1eb044a4
 } from '../types/RequestForAttestation'
 import { IDelegationBaseNode } from '../types/Delegation'
 import IClaim from '../types/Claim'
@@ -54,13 +50,8 @@
   }
 }
 
-<<<<<<< HEAD
-function generateHashTree(contents: object): NonceHashTree {
-  const result = {}
-=======
 function generateHashTree(contents: object): ClaimHashTree {
   const result: ClaimHashTree = {}
->>>>>>> 1eb044a4
 
   Object.keys(contents).forEach(key => {
     result[key] = generateHash(contents[key])
@@ -191,11 +182,7 @@
   public legitimations: AttestedClaim[]
   public claimOwner: NonceHash
   public claimerSignature: string
-<<<<<<< HEAD
-  public claimHashTree: NonceHashTree
-=======
   public claimHashTree: ClaimHashTree
->>>>>>> 1eb044a4
   public cTypeHash: NonceHash
   public rootHash: Hash
   public privacyEnhanced: AttestationRequest | null
@@ -211,40 +198,7 @@
    * ```
    */
   public constructor(requestForAttestationInput: IRequestForAttestation) {
-<<<<<<< HEAD
-    if (
-      !requestForAttestationInput.claim ||
-      !requestForAttestationInput.legitimations ||
-      !requestForAttestationInput.claimOwner ||
-      !requestForAttestationInput.claimerSignature ||
-      !requestForAttestationInput.claimHashTree ||
-      !requestForAttestationInput.cTypeHash ||
-      !requestForAttestationInput.rootHash ||
-      typeof requestForAttestationInput.privacyEnhanced === 'undefined'
-    ) {
-      throw new Error(
-        `Property Not Provided while building RequestForAttestation:\n
-          requestInput.claim: 
-          ${requestForAttestationInput.claim}\n
-          requestInput.legitimations: 
-          ${requestForAttestationInput.legitimations}\n
-          requestInput.claimOwner: 
-          ${requestForAttestationInput.claimOwner}\n
-          requestInput.claimerSignature: 
-          ${requestForAttestationInput.claimerSignature}
-          requestInput.claimHashTree: 
-          ${requestForAttestationInput.claimHashTree}\n
-          requestInput.rootHash: 
-          ${requestForAttestationInput.rootHash}\n
-          requestInput.cTypeHash: 
-          ${requestForAttestationInput.cTypeHash}\n
-          requestInput.privacyEnhanced: 
-          ${requestForAttestationInput.privacyEnhanced}\n`
-      )
-    }
-=======
     RequestForAttestationUtils.errorCheck(requestForAttestationInput)
->>>>>>> 1eb044a4
     this.claim = requestForAttestationInput.claim
     this.claimOwner = requestForAttestationInput.claimOwner
     this.cTypeHash = requestForAttestationInput.cTypeHash
