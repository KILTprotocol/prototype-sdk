--- conflicted
+++ resolved
@@ -71,17 +71,9 @@
    * @param rfaInput - An object built from simple [[Claim]], [[Identity]] and legitimation objects.
    * @returns  A new [[RequestForAttestation]] `object`.
    * @example ```javascript
-<<<<<<< HEAD
    * const serializedRequest = '{ "claim": { "cType": "0x981...", "contents": { "name": "Alice", "age": 29 }, owner: "5Gf..." }, ... }, ... }';
    * const parsedRequest = JSON.parse(serializedRequest);
    * RequestForAttestation.fromRequest(parsedRequest);
-=======
-   * const serialized =
-   *   '{ "claim": { "cType": "0x981...", "contents": { "name": "Alice", "age": 29 }, owner: "5Gf..." }, ... }, ... }';
-   * const parsed = JSON.parse(serialized);
-   *
-   * RequestForAttestation.fromObject(parsed);
->>>>>>> 8d235631
    * ```
    */
   public static fromRequest(
@@ -99,9 +91,7 @@
    * @param [delegationInput] - The id of the DelegationNode of the Attester, which should be used in the attestation
    * @returns  A new [[RequestForAttestation]] `object`.
    * @example ```javascript
-   * const serializedRequest = '{ "claim": { "cType": "0x981...", "contents": { "name": "Alice", "age": 29 }, owner: "5Gf..." }, ... }, ... }';
-   * const parsedRequest = JSON.parse(serializedRequest);
-   * RequestForAttestation.fromRequest(parsedRequest);
+   * const requestForAttestation = RequestForAttestation.fromClaimAndIdentity(claim,alice,[],null)
    * ```
    */
   public static fromClaimAndIdentity(
@@ -163,30 +153,16 @@
   /**
    * Builds a new [[RequestForAttestation]] instance.
    *
-<<<<<<< HEAD
    * @param requestInput - The base object from which to create the requestForAttestation.
    * @param [identity] - Optional identity of the claimer, required when not building from an existing object.
-=======
-   * @param claim - A claim, usually sent by a claimer.
-   * @param legitimations - Attested claims used as legitimations.
-   * @param identity - Identity of the claimer.
-   * @param delegationId - A delegation tree's root node id.
->>>>>>> 8d235631
    * @example ```javascript
    * // create a new request for attestation
-   * new RequestForAttestation(claim, [], alice);
+   * new RequestForAttestation(IRequest,alice);
    * ```
    */
   public constructor(
-<<<<<<< HEAD
     requestInput: IRequestForAttestation,
     identity: Identity | null
-=======
-    claim: IClaim,
-    legitimations: AttestedClaim[],
-    identity: Identity,
-    delegationId: IDelegationBaseNode['id'] | null = null
->>>>>>> 8d235631
   ) {
     if (identity) {
       if (requestInput.claim.owner !== identity.address) {
@@ -281,19 +257,14 @@
    * @param properties - Properties to remove from the [[Claim]] object.
    * @throws An error when a property which should be deleted wasn't found.
    * @example ```javascript
-<<<<<<< HEAD
-   *  requestForAttestation.removeClaimProperties(['name']);
-   * // `name` is deleted from `requestForAttestation`
-=======
    * const rawClaim = {
    *   name: 'Alice',
    *   age: 29,
    * };
-   * const claim = new Claim(ctype, rawClaim, alice);
-   * const reqForAtt = new RequestForAttestation(claim, [], alice);
+   * const claim = Claim.fromCTypeAndClaimContents(ctype, rawClaim, alice);
+   * const reqForAtt = RequestForAttestation.fromClaimAndIdentity(claim,alice,[],null);
    * reqForAtt.removeClaimProperties(['name']);
    * // reqForAtt does not contain `name` in its claimHashTree and its claim contents anymore.
->>>>>>> 8d235631
    * ```
    */
   public removeClaimProperties(properties: string[]): void {
@@ -310,12 +281,8 @@
    * Removes the [[Claim]] owner from the [[RequestForAttestation]] object.
    *
    * @example ```javascript
-<<<<<<< HEAD
-   * requestForAttestation.removeClaimOwner();
-=======
-   * const reqForAtt = new Kilt.RequestForAttestation(claim, [], alice);
+   * const reqForAtt = RequestForAttestation.fromClaimAndIdentity(claim,alice,[],null);
    * reqForAtt.removeClaimOwner();
->>>>>>> 8d235631
    * // `requestForAttestation` does not contain the claim `owner` or the `claimOwner`'s nonce anymore.
    * ```
    */
@@ -329,13 +296,8 @@
    *
    * @returns Whether the data is valid.
    * @example ```javascript
-<<<<<<< HEAD
-   *  requestForAttestation.verifyData();
-   * // returns `true` if the data is correct
-=======
-   * const reqForAtt = new RequestForAttestation(claim, [], alice);
+   * const reqForAtt = RequestForAttestation.fromClaimAndIdentity(claim,alice,[],null);
    * reqForAtt.verifyData();  // returns true if the data is correct
->>>>>>> 8d235631
    * ```
    */
   public verifyData(): boolean {
@@ -393,13 +355,8 @@
    *
    * @returns Whether the signature is correct.
    * @example ```javascript
-<<<<<<< HEAD
-   * requestForAttestation.verifySignature();
-   * // returns `true` if the signature is correct
-=======
-   * const reqForAtt = new RequestForAttestation(claim, [], alice);
+   * const reqForAtt = RequestForAttestation.fromClaimAndIdentity(claim,alice,[],null);
    * reqForAtt.verifySignature(); // returns `true` if the signature is correct
->>>>>>> 8d235631
    * ```
    */
   public verifySignature(): boolean {
