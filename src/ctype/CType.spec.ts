--- conflicted
+++ resolved
@@ -9,66 +9,6 @@
 jest.mock('../blockchainApiConnection/BlockchainApiConnection')
 
 describe('CType', () => {
-<<<<<<< HEAD
-  const ctypeModel: ICType['schema'] = {
-    $id: 'kilt:ctype:0x1',
-    $schema: 'http://kilt-protocol.org/draft-01/ctype#',
-    title: 'Test CType',
-    properties: {
-      'first-property': { type: 'integer' },
-      'second-property': { type: 'string' },
-    },
-    type: 'object',
-  }
-
-  const rawCType: ICType['schema'] = {
-    $id: 'kilt:ctype:0x2',
-    $schema: 'http://kilt-protocol.org/draft-01/ctype#',
-    title: 'Name CType',
-    properties: {
-      name: { type: 'string' },
-    },
-    type: 'object',
-  }
-
-  const identityAlice = Identity.buildFromURI('//Alice')
-
-  const fromRawCType: ICType = {
-    schema: rawCType,
-    owner: identityAlice.address,
-    hash: '',
-  }
-
-  const fromCTypeModel: ICType = {
-    schema: ctypeModel,
-    owner: identityAlice.address,
-    hash: '',
-  }
-
-  const claimCtype = CType.fromCType(fromRawCType)
-
-  const claimContents = {
-    name: 'Bob',
-  }
-
-  const claim = Claim.fromCTypeAndClaimContents(
-    claimCtype,
-    claimContents,
-    identityAlice.address
-  )
-
-  const compressedCType: CompressedCType = [
-    claimCtype.hash,
-    claimCtype.owner,
-    [
-      claimCtype.schema.$id,
-      claimCtype.schema.$schema,
-      claimCtype.schema.title,
-      {
-        name: {
-          type: 'string',
-        },
-=======
   let ctypeModel: ICType['schema']
   let rawCType: ICType['schema']
   let identityAlice: Identity
@@ -80,19 +20,20 @@
   let compressedCType: CompressedCType
   beforeAll(async () => {
     ctypeModel = {
-      $id: 'http://example.com/ctype-1',
-      $schema: 'http://kilt-protocol.org/draft-01/ctype#',
+      $id: 'kilt:ctype:0x1',
+      $schema: 'http://kilt-protocol.org/draft-01/ctype#',
+      title: 'CtypeModel 1',
       properties: {
         'first-property': { type: 'integer' },
         'second-property': { type: 'string' },
->>>>>>> 0cb1b2eb
       },
       type: 'object',
     }
 
     rawCType = {
-      $id: 'http://example.com/ctype-1',
-      $schema: 'http://kilt-protocol.org/draft-01/ctype#',
+      $id: 'kilt:ctype:0x2',
+      $schema: 'http://kilt-protocol.org/draft-01/ctype#',
+      title: 'CtypeModel 2',
       properties: {
         name: { type: 'string' },
       },
@@ -127,8 +68,9 @@
       claimCtype.hash,
       claimCtype.owner,
       [
-        'http://example.com/ctype-1',
-        'http://kilt-protocol.org/draft-01/ctype#',
+        claimCtype.schema.$id,
+        claimCtype.schema.$schema,
+        claimCtype.schema.title,
         {
           name: {
             type: 'string',
@@ -192,40 +134,6 @@
 })
 
 describe('blank ctypes', () => {
-<<<<<<< HEAD
-  const identityAlice = Identity.buildFromURI('//Alice')
-
-  const ctypeSchema1: ICType['schema'] = {
-    $id: 'kilt:ctype:0x1',
-    $schema: 'http://kilt-protocol.org/draft-01/ctype#',
-    title: 'Drivers License',
-    properties: {},
-    type: 'object',
-  }
-
-  const icytype1: ICType = {
-    schema: ctypeSchema1,
-    owner: identityAlice.address,
-    hash: '',
-  }
-
-  const ctypeSchema2: ICType['schema'] = {
-    $id: 'kilt:ctype:0x2',
-    $schema: 'http://kilt-protocol.org/draft-01/ctype#',
-    title: 'Claimed Something',
-    properties: {},
-    type: 'object',
-  }
-
-  const icytype2: ICType = {
-    schema: ctypeSchema2,
-    owner: identityAlice.address,
-    hash: '',
-  }
-
-  const ctype1 = CType.fromCType(icytype1)
-  const ctype2 = CType.fromCType(icytype2)
-=======
   let identityAlice: Identity
   let ctypeSchema1: ICType['schema']
   let icytype1: ICType
@@ -238,8 +146,9 @@
     identityAlice = await Identity.buildFromURI('//Alice')
 
     ctypeSchema1 = {
-      $id: 'http://example.com/hasDriversLicense',
-      $schema: 'http://kilt-protocol.org/draft-01/ctype#',
+      $id: 'kilt:ctype:0x3',
+      $schema: 'http://kilt-protocol.org/draft-01/ctype#',
+      title: 'hasDriversLicense',
       properties: {},
       type: 'object',
     }
@@ -251,8 +160,9 @@
     }
 
     ctypeSchema2 = {
-      $id: 'http://example.com/claimedSomething',
-      $schema: 'http://kilt-protocol.org/draft-01/ctype#',
+      $id: 'kilt:ctype:0x4',
+      $schema: 'http://kilt-protocol.org/draft-01/ctype#',
+      title: 'claimedSomething',
       properties: {},
       type: 'object',
     }
@@ -266,7 +176,6 @@
     ctype1 = CType.fromCType(icytype1)
     ctype2 = CType.fromCType(icytype2)
   })
->>>>>>> 0cb1b2eb
 
   it('two ctypes with no properties have different hashes if id is different', () => {
     expect(ctype1.owner).toEqual(ctype2.owner)
