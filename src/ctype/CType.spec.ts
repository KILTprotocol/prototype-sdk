--- conflicted
+++ resolved
@@ -5,11 +5,8 @@
 import ICType from '../types/CType'
 import TxStatus from '../blockchain/TxStatus'
 import Claim from '../claim/Claim'
-<<<<<<< HEAD
 import { getOwner } from './CType.chain'
-=======
 import { FINALIZED } from '../const/TxStatus'
->>>>>>> d1705815
 
 jest.mock('../blockchainApiConnection/BlockchainApiConnection')
 
