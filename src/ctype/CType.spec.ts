import CType from './CType'
import { CTypeWrapperModel } from './CTypeSchema'

describe('CType', () => {
  it('verify model transformations', () => {
    const ctypeInput = {
      $id: 'http://example.com/ctype-1',
      $schema: 'http://kilt-protocol.org/draft-01/ctype-input#',
      properties: [
        {
          title: 'First Property',
          $id: 'first-property',
          type: 'integer',
        },
        {
          title: 'Second Property',
          $id: 'second-property',
          type: 'string',
        },
      ],
      type: 'object',
      title: 'CType Title',
      required: ['first-property', 'second-property'],
    }
    const ctypeModel = {
      schema: {
        $id: 'http://example.com/ctype-1',
        $schema: 'http://kilt-protocol.org/draft-01/ctype#',
        properties: {
          'first-property': { type: 'integer' },
          'second-property': { type: 'string' },
        },
        type: 'object',
      },
      metadata: {
        title: { default: 'CType Title' },
        description: {},
        properties: {
          'first-property': { title: { default: 'First Property' } },
          'second-property': { title: { default: 'Second Property' } },
        },
      },
    }
    const claimInput = {
      $id: 'http://example.com/ctype-1',
      $schema: 'http://kilt-protocol.org/draft-01/ctype#',
      properties: {
        'first-property': { type: 'integer', title: 'First Property' },
        'second-property': { type: 'string', title: 'Second Property' },
      },
      type: 'object',
      title: 'CType Title',
      required: ['first-property', 'second-property'],
    }
    const goodClaim = {
      'first-property': 10,
      'second-property': '12',
    }
    const badClaim = {
      'first-property': '1',
      'second-property': '12',
      'third-property': true,
    }

    const ctypeFromInput = CType.fromInputModel(ctypeInput)
    const ctypeFromModel = new CType(ctypeModel)
    expect(JSON.stringify(ctypeFromInput.getModel())).toEqual(
      JSON.stringify(ctypeFromModel.getModel())
    )
    expect(JSON.stringify(ctypeFromInput.getClaimInputModel('en'))).toEqual(
      JSON.stringify(claimInput)
    )
    expect(JSON.stringify(ctypeFromInput.getCTypeInputModel())).toEqual(
      JSON.stringify(ctypeInput)
    )
    expect(ctypeFromInput.verifyClaimStructure(goodClaim)).toBeTruthy()
    expect(CType.verifyClaimStructure(goodClaim, ctypeModel)).toBeTruthy()
    expect(ctypeFromInput.verifyClaimStructure(badClaim)).toBeFalsy()
<<<<<<< HEAD
    expect(CType.verifyClaimStructure(goodClaim, ctypeModel)).toBeTruthy()
    expect(CType.verifyClaimStructure(badClaim, ctypeModel)).toBeTruthy()
    expect(() => { new CType(goodClaim); }).toThrow(Error("CType does not correspond to schema"))
    expect(() => { CType.verifyClaimStructure(badClaim, ctypeInput) }).toThrow(Error("CType does not correspond to schema"))
    expect(() => { CType.fromInputModel(ctypeModel) }).toThrow(Error("CType input does not correspond to input model schema"))
=======
    expect(
      CType.verifySchemaWithErrors(badClaim, CTypeWrapperModel, [''])
    ).toBeFalsy()
    expect(() => {
      new CType(goodClaim).verifyClaimStructure(goodClaim)
    }).toThrow(new Error('CType does not correspond to schema'))
    expect(() => {
      CType.verifyClaimStructure(badClaim, ctypeInput)
    }).toThrow(new Error('CType does not correspond to schema'))
    expect(() => {
      CType.fromInputModel(ctypeModel)
    }).toThrow(
      new Error('CType input does not correspond to input model schema')
    )
>>>>>>> aa5297ac
  })
})<|MERGE_RESOLUTION|>--- conflicted
+++ resolved
@@ -1,5 +1,4 @@
 import CType from './CType'
-import { CTypeWrapperModel } from './CTypeSchema'
 
 describe('CType', () => {
   it('verify model transformations', () => {
@@ -76,27 +75,16 @@
     expect(ctypeFromInput.verifyClaimStructure(goodClaim)).toBeTruthy()
     expect(CType.verifyClaimStructure(goodClaim, ctypeModel)).toBeTruthy()
     expect(ctypeFromInput.verifyClaimStructure(badClaim)).toBeFalsy()
-<<<<<<< HEAD
     expect(CType.verifyClaimStructure(goodClaim, ctypeModel)).toBeTruthy()
     expect(CType.verifyClaimStructure(badClaim, ctypeModel)).toBeTruthy()
-    expect(() => { new CType(goodClaim); }).toThrow(Error("CType does not correspond to schema"))
-    expect(() => { CType.verifyClaimStructure(badClaim, ctypeInput) }).toThrow(Error("CType does not correspond to schema"))
-    expect(() => { CType.fromInputModel(ctypeModel) }).toThrow(Error("CType input does not correspond to input model schema"))
-=======
-    expect(
-      CType.verifySchemaWithErrors(badClaim, CTypeWrapperModel, [''])
-    ).toBeFalsy()
-    expect(() => {
-      new CType(goodClaim).verifyClaimStructure(goodClaim)
-    }).toThrow(new Error('CType does not correspond to schema'))
-    expect(() => {
-      CType.verifyClaimStructure(badClaim, ctypeInput)
-    }).toThrow(new Error('CType does not correspond to schema'))
-    expect(() => {
-      CType.fromInputModel(ctypeModel)
-    }).toThrow(
-      new Error('CType input does not correspond to input model schema')
+    expect(() => new CType(goodClaim)).toThrow(
+      Error('CType does not correspond to schema')
     )
->>>>>>> aa5297ac
+    expect(() => CType.verifyClaimStructure(badClaim, ctypeInput)).toThrow(
+      Error('CType does not correspond to schema')
+    )
+    expect(() => CType.fromInputModel(ctypeModel)).toThrow(
+      Error('CType input does not correspond to input model schema')
+    )
   })
 })