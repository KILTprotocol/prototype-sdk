--- conflicted
+++ resolved
@@ -14,25 +14,13 @@
   let ctypeMetadata: ICTypeMetadata['metadata']
   let metadata: CTypeMetadata
 
-<<<<<<< HEAD
-  const rawCType: ICType['schema'] = {
-    $id: 'kilt:ctype:0x1',
-    $schema: 'http://kilt-protocol.org/draft-01/ctype#',
-    title: 'Meta Schema',
-    properties: {
-      'first-property': { type: 'integer' },
-      'second-property': { type: 'string' },
-    },
-    type: 'object',
-  }
-=======
   beforeAll(async () => {
     identityAlice = await Identity.buildFromURI('//Alice')
->>>>>>> 0cb1b2eb
 
     rawCType = {
-      $id: 'http://example.com/ctype-1',
+      $id: 'kilt:ctype:0x1',
       $schema: 'http://kilt-protocol.org/draft-01/ctype#',
+      title: 'CtypeMetaData',
       properties: {
         'first-property': { type: 'integer' },
         'second-property': { type: 'string' },
