--- conflicted
+++ resolved
@@ -11,13 +11,8 @@
  */
 
 import { CTypeWrapperModel } from './CTypeSchema'
-<<<<<<< HEAD
-import CTypeUtils from './CTypeUtils'
-import ICType from '../types/CType'
-=======
 import CTypeUtils from './CType.utils'
 import ICType, { CompressedCType } from '../types/CType'
->>>>>>> c42f3591
 import Identity from '../identity/Identity'
 import { getOwner, store } from './CType.chain'
 import TxStatus from '../blockchain/TxStatus'
