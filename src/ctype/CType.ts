/**
 * CTypes are the way the KILT protocol enables a Claimer or Attester or Verifier to create a [[Claim]] schema for creating specific credentials.
 *
 * * A CTYPE is a description of the [[Claim]] data structure, based on [JSON Schema](http://json-schema.org/).
 * * CTYPEs are published and stored by the creator and/or in an open storage registry.
 * * Anyone can use a CTYPE to create a new [[Claim]].
 *
 * @packageDocumentation
 * @module CType
 * @preferred
 */

import { SubmittableResult } from '@polkadot/api'
<<<<<<< HEAD
=======
import CTypeUtils from './CType.utils'
import ICType, { CompressedCType, CTypeSchemaWithoutId } from '../types/CType'
>>>>>>> 4a09b7b5
import Identity from '../identity/Identity'
import IClaim from '../types/Claim'
import ICType, { CompressedCType } from '../types/CType'
import { store } from './CType.chain'
import CTypeUtils from './CType.utils'

export default class CType implements ICType {
  /**
   *  [STATIC] Clones an already existing [[CType]].
   *
   * @param cTypeInput The [[CType]] which shall be cloned.
   *
   * @returns A copy of the given [[CType]].
   */
  public static fromCType(cTypeInput: ICType): CType {
    return new CType(cTypeInput)
  }

  /**
   *  [STATIC] Creates a new [[CType]] from an [[ICTypeSchema]].
   *
   * @param schema The JSON schema from which the [[CType]] should be generated.
   * @param owner The public SS58 address of the owner of the [[CType]].
   *
   * @returns An instance of [[CType]].
   */
  public static fromSchema(
    schema: CTypeSchemaWithoutId | ICType['schema'],
    owner?: ICType['owner']
  ): CType {
    return new CType({
      hash: CTypeUtils.getHashForSchema(schema),
      owner: owner || null,
      schema: { ...schema, $id: CTypeUtils.getIdForSchema(schema) },
    })
  }

  /**
   *  [STATIC] Custom Type Guard to determine input being of type ICType using the CTypeUtils errorCheck.
   *
   * @param input The potentially only partial ICType.
   *
   * @returns Boolean whether input is of type ICType.
   */
  static isICType(input: unknown): input is ICType {
    try {
      CTypeUtils.errorCheck(input as ICType)
    } catch (error) {
      return false
    }
    return true
  }

  public hash: ICType['hash']
  public owner: ICType['owner'] | null
  public schema: ICType['schema']

  public constructor(cTypeInput: ICType) {
    CTypeUtils.errorCheck(cTypeInput)
    this.schema = cTypeInput.schema
    this.owner = cTypeInput.owner
    this.hash = cTypeInput.hash
  }

  /**
   * [ASYNC] Stores the [[CType]] on the blockchain.
   *
   * @param identity The identity which submits the blockchain transaction to store the [[CType]].
   *
   * @returns A promise of a [[SubmittableResult]] .
   */
  public async store(identity: Identity): Promise<SubmittableResult> {
    return store(this, identity)
  }

  /**
   *  Verifies whether a [[Claim]] follows this [[CType]]'s schema.
   *
   * @param claim The [[Claim]] we want to check against.
   * @returns Whether the [[Claim]] and the schema align.
   */
  public verifyClaimStructure(claim: IClaim): boolean {
    return CTypeUtils.verifySchema(claim.contents, this.schema)
  }

  /**
   * [ASYNC] Check whether the current owner of [[CType]] matches the one stored on the blockchain.
   *
   * @returns Whether the owner of this [[CType]] matches the one stored on the blockchain.
   *  */
  public async verifyStored(): Promise<boolean> {
    return CTypeUtils.verifyStored(this)
  }

  /**
   * Compresses an [[CType]] object.
   *
   * @returns An array that contains the same properties of an [[CType]].
   */

  public compress(): CompressedCType {
    return CTypeUtils.compress(this)
  }

  /**
   * [STATIC] Builds an [[CType]] from the decompressed array.
   *
   * @param cType The [[CompressedCType]] that should get decompressed.
   * @returns A new [[CType]] object.
   */
  public static decompress(cType: CompressedCType): CType {
    const decompressedCType = CTypeUtils.decompress(cType)
    return CType.fromCType(decompressedCType)
  }
}<|MERGE_RESOLUTION|>--- conflicted
+++ resolved
@@ -11,14 +11,9 @@
  */
 
 import { SubmittableResult } from '@polkadot/api'
-<<<<<<< HEAD
-=======
-import CTypeUtils from './CType.utils'
-import ICType, { CompressedCType, CTypeSchemaWithoutId } from '../types/CType'
->>>>>>> 4a09b7b5
 import Identity from '../identity/Identity'
 import IClaim from '../types/Claim'
-import ICType, { CompressedCType } from '../types/CType'
+import ICType, { CompressedCType, CTypeSchemaWithoutId } from '../types/CType'
 import { store } from './CType.chain'
 import CTypeUtils from './CType.utils'
 
