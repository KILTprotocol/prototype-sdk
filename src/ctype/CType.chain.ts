--- conflicted
+++ resolved
@@ -6,12 +6,7 @@
  * Dummy comment needed for correct doc display, do not remove.
  */
 import { SubmittableExtrinsic } from '@polkadot/api/promise/types'
-<<<<<<< HEAD
-
-=======
 import { FINALIZED } from '../const/TxStatus'
-import { QueryResult } from '../blockchain/Blockchain'
->>>>>>> d1705815
 import { getCached } from '../blockchainApiConnection'
 import TxStatus from '../blockchain/TxStatus'
 import Identity from '../identity/Identity'
