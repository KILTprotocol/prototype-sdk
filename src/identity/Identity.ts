/**
 * @module SDK
 */
import generate from '@polkadot/util-crypto/mnemonic/generate'
import toSeed from '@polkadot/util-crypto/mnemonic/toSeed'
import validate from '@polkadot/util-crypto/mnemonic/validate'
import * as u8a from '@polkadot/util/u8a'
// see node_modules/@polkadot/util-crypto/nacl/keypair/fromSeed.js
// as util-crypto is providing a wrapper only for signing keypair
// and not for box keypair, we use TweetNaCl directly
<<<<<<< HEAD
import nacl, { SignKeyPair, BoxKeyPair } from 'tweetnacl'
import * as Crypto from '../crypto/Crypto'
=======
import nacl, { BoxKeyPair, SignKeyPair } from 'tweetnacl'
import Crypto from '../crypto/Crypto'
>>>>>>> a124c86d

export default class Identity {
  get phrase(): string {
    return this._phrase
  }

  get signKeyPair(): SignKeyPair {
    return this._signKeyPair
  }

  get boxKeyPair(): BoxKeyPair {
    return this._boxKeyPair
  }

  get seed(): Uint8Array {
    return this._seed
  }

  get seedAsHex(): string {
    return this._seedAsHex
  }
  private static ADDITIONAL_ENTROPY_FOR_HASHING = new Uint8Array([1, 2, 3])

  // fromSeed is hashing its seed, therefore an independent secret key should be considered as derived
  private static createSignKeyPair(seed: Uint8Array) {
    return nacl.sign.keyPair.fromSeed(seed)
  }

  // As fromSeed() is not implemented here we do our own hashing in order to prohibit inferring the original seed from a secret key
  // To be sure that we don't generate the same hash by accidentally using the same hash algorithm we do some padding
  private static createBoxKeyPair(seed: Uint8Array) {
    const paddedSeed = new Uint8Array(
      seed.length + Identity.ADDITIONAL_ENTROPY_FOR_HASHING.length
    )
    paddedSeed.set(seed)
    paddedSeed.set(Identity.ADDITIONAL_ENTROPY_FOR_HASHING, seed.length)

    const hash = Crypto.hash(paddedSeed)
    return nacl.box.keyPair.fromSecretKey(hash)
  }

  private _phrase: string
  private _signKeyPair: SignKeyPair
  private _boxKeyPair: BoxKeyPair
  private _seed: Uint8Array
  private _seedAsHex: string

  constructor(phrase?: string) {
    if (phrase) {
      if (phrase.trim().split(/\s+/g).length < 12) {
        // https://www.npmjs.com/package/bip39
        throw Error(`Phrase '${phrase}' too long or malformed`)
      }
      this._phrase = phrase
    } else {
      this._phrase = generate()
    }

    if (!validate(this._phrase)) {
      throw Error(`Invalid phrase '${this._phrase}'`)
    }

    this._seed = toSeed(this._phrase)
    this._seedAsHex = u8a.u8aToHex(this._seed)

    // NB: use different secret keys for each key pair in order to avoid
    // compromising both key pairs at the same time if one key becomes public
    // Maybe use BIP32 and BIP44
    this._signKeyPair = Identity.createSignKeyPair(this._seed)
    this._boxKeyPair = Identity.createBoxKeyPair(this._seed)
  }
}<|MERGE_RESOLUTION|>--- conflicted
+++ resolved
@@ -8,13 +8,8 @@
 // see node_modules/@polkadot/util-crypto/nacl/keypair/fromSeed.js
 // as util-crypto is providing a wrapper only for signing keypair
 // and not for box keypair, we use TweetNaCl directly
-<<<<<<< HEAD
 import nacl, { SignKeyPair, BoxKeyPair } from 'tweetnacl'
 import * as Crypto from '../crypto/Crypto'
-=======
-import nacl, { BoxKeyPair, SignKeyPair } from 'tweetnacl'
-import Crypto from '../crypto/Crypto'
->>>>>>> a124c86d
 
 export default class Identity {
   get phrase(): string {
