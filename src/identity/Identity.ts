/**
 * Identities are a core building block of the KILT SDK.
 * An Identity object represent an **entity** - be it a person, an organization, a machine or some other entity.
 *
 * An Identity object can be built via a seed phrase or other. It has a signature keypair, an associated public address, and an encryption ("boxing") keypair. These are needed to:
 * * create a signed [[Claim]], an [[Attestation]] or other (and verify these later).
 * * encrypt messages between participants.
 *
 * Note: A [[PublicIdentity]] object exposes only public information such as the public address, but doesn't expose any secrets such as private keys.
 *
 * @packageDocumentation
 * @module Identity
 * @preferred
 */

import { Keyring } from '@polkadot/keyring'
import { KeyringPair } from '@polkadot/keyring/types'
import generate from '@polkadot/util-crypto/mnemonic/generate'
import toSeed from '@polkadot/util-crypto/mnemonic/toSeed'
import validate from '@polkadot/util-crypto/mnemonic/validate'
import * as u8aUtil from '@polkadot/util/u8a'
import { hexToU8a } from '@polkadot/util/hex'
import { SubmittableExtrinsic } from '@polkadot/api/promise/types'
// see node_modules/@polkadot/util-crypto/nacl/keypair/fromSeed.js
// as util-crypto is providing a wrapper only for signing keypair
// and not for box keypair, we use TweetNaCl directly
import nacl, { BoxKeyPair } from 'tweetnacl'
import { Claimer } from '@kiltprotocol/portablegabi'
import Crypto from '../crypto'
import {
  CryptoInput,
  EncryptedAsymmetric,
  EncryptedAsymmetricString,
} from '../crypto/Crypto'
import PublicIdentity from './PublicIdentity'

type BoxPublicKey =
  | PublicIdentity['boxPublicKeyAsHex']
  | Identity['boxKeyPair']['publicKey']

/**
 * The minimal required length of the seed.
 */
const MIN_SEED_LENGTH = 32

export default class Identity {
  private static ADDITIONAL_ENTROPY_FOR_HASHING = new Uint8Array([1, 2, 3])

  /**
   * [STATIC] Generates Mnemonic phrase used to create identities from phrase seed.
   *
   * @returns Randomly generated [BIP39](https://www.npmjs.com/package/bip39) mnemonic phrase (Secret phrase).
   * @example ```javascript
   * Identity.generateMnemonic();
   * // returns: "coast ugly state lunch repeat step armed goose together pottery bind mention"
   * ```
   */
  public static generateMnemonic(): string {
    return generate()
  }

  /**
   * [STATIC] Builds an identity object from a mnemonic string.
   *
   * @param phraseArg - [BIP39](https://www.npmjs.com/package/bip39) Mnemonic word phrase (Secret phrase).
   * @returns An [[Identity]].
   *
   * @example ```javascript
   * const mnemonic = Identity.generateMnemonic();
   * // mnemonic: "coast ugly state lunch repeat step armed goose together pottery bind mention"
   *
   * await Identity.buildFromMnemonic(mnemonic);
   * ```
   */
  public static async buildFromMnemonic(phraseArg?: string): Promise<Identity> {
    let phrase = phraseArg
    if (phrase) {
      if (phrase.trim().split(/\s+/g).length < 12) {
        // https://www.npmjs.com/package/bip39
        throw Error(`Phrase '${phrase}' too long or malformed`)
      }
    } else {
      phrase = generate()
    }

    if (!validate(phrase)) {
      throw Error(`Invalid phrase '${phrase}'`)
    }

    const seed = toSeed(phrase)
    return Identity.buildFromSeed(seed)
  }

  /**
   * [STATIC] Builds an [[Identity]], generated from a seed hex string.
   *
   * @param seedArg - Seed as hex string (Starting with 0x).
   * @returns  An [[Identity]].
   * @example ```javascript
   * const seed =
   *   '0x6ce9fd060c70165c0fc8da25810d249106d5df100aa980e0d9a11409d6b35261';
   * await Identity.buildFromSeedString(seed);
   * ```
   */
  public static async buildFromSeedString(seedArg: string): Promise<Identity> {
    const asU8a = hexToU8a(seedArg)
    return Identity.buildFromSeed(asU8a)
  }

  /**
   * [STATIC] Builds a new [[Identity]], generated from a seed (Secret Seed).
   *
   * @param seed - A seed as an Uint8Array with 24 arbitrary numbers.
   * @returns An [[Identity]].
   * @example ```javascript
   * // prettier-ignore
   * const seed = new Uint8Array([108, 233, 253,  6,  12, 112,  22,  92,
   *                               15, 200, 218, 37, 129,  13,  36, 145,
   *                                6, 213, 223, 16,  10, 169, 128, 224,
   *                              217, 161,  20,  9, 214, 179,  82,  97
   *                            ]);
   * await Identity.buildFromSeed(seed);
   * ```
   */
  public static async buildFromSeed(seed: Uint8Array): Promise<Identity> {
    const keyring = new Keyring({ type: 'ed25519' })
    const keyringPair = keyring.addFromSeed(seed)

    // pad seed if needed for claimer
    let paddedSeed = u8aUtil.u8aToU8a([...seed])
    if (paddedSeed.length < MIN_SEED_LENGTH) {
      paddedSeed = u8aUtil.u8aToU8a([
        ...paddedSeed,
        ...new Array<number>(MIN_SEED_LENGTH - paddedSeed.length).fill(0),
      ])
    }
    const claimer = await Claimer.buildFromSeed(paddedSeed)

    return new Identity(seed, keyringPair, claimer)
  }

  /**
   * [STATIC] Builds a new [[Identity]], generated from a uniform resource identifier (URIs).
   *
   * @param uri - Standard identifiers.
   * @returns  An [[Identity]].
   * @example ```javascript
   * Identity.buildFromURI('//Bob');
   * ```
   */
  public static async buildFromURI(uri: string): Promise<Identity> {
    const keyring = new Keyring({ type: 'ed25519' })
    const derived = keyring.createFromUri(uri)
    const seed = u8aUtil.u8aToU8a(uri)

    // pad seed if needed for claimer
    let paddedSeed = u8aUtil.u8aToU8a([...seed])
    if (paddedSeed.length < MIN_SEED_LENGTH) {
      paddedSeed = u8aUtil.u8aToU8a([
        ...paddedSeed,
        ...new Array<number>(MIN_SEED_LENGTH - paddedSeed.length).fill(0),
      ])
    }
    const claimer = await Claimer.buildFromSeed(paddedSeed)

    return new Identity(seed, derived, claimer)
  }

  public readonly seed: Uint8Array
  public readonly seedAsHex: string
  public readonly signPublicKeyAsHex: string
  public readonly claimer: Claimer
  public readonly signKeyringPair: KeyringPair
  public readonly boxKeyPair: BoxKeyPair
  public serviceAddress?: string

  protected constructor(
    seed: Uint8Array,
    signKeyringPair: KeyringPair,
    claimer: Claimer
  ) {
    // NB: use different secret keys for each key pair in order to avoid
    // compromising both key pairs at the same time if one key becomes public
    // Maybe use BIP32 and BIP44
    const seedAsHex = u8aUtil.u8aToHex(seed)

    const boxKeyPair = Identity.createBoxKeyPair(seed)

    this.seed = seed
    this.seedAsHex = seedAsHex

    this.signKeyringPair = signKeyringPair
    this.signPublicKeyAsHex = u8aUtil.u8aToHex(signKeyringPair.publicKey)

    this.boxKeyPair = boxKeyPair
    this.claimer = claimer
  }

  /**
   * Returns the [[PublicIdentity]] (identity's address and public key) of the Identity.
   * Can be given to third-parties to communicate and process signatures.
   *
   * @returns The [[PublicIdentity]], corresponding to the [[Identity]].
   * @example ```javascript
   * const alice = await Kilt.Identity.buildFromMnemonic();
   * alice.getPublicIdentity();
   * ```
   */
  public getPublicIdentity(): PublicIdentity {
<<<<<<< HEAD
    return new PublicIdentity(
      this.signKeyringPair.address,
      u8aUtil.u8aToHex(this.boxKeyPair.publicKey),
      this.serviceAddress
    )
  }

  /**
   * Get the address of the identity on the KILT blockchain.
   *
   * @returns The on chain address.
   */
  public getAddress(): string {
    return this.signKeyringPair.address
  }

  /**
   * Get the public encryption key.
   *
   * @returns The public part of the encryption key.
   */
  public getBoxPublicKey(): string {
    return u8aUtil.u8aToHex(this.boxKeyPair.publicKey)
=======
    const { address, boxPublicKeyAsHex } = this
    return new PublicIdentity(address, boxPublicKeyAsHex)
>>>>>>> edbc02af
  }

  /**
   * Signs data with an [[Identity]] object's key.
   *
   * @param cryptoInput - The data to be signed.
   * @returns The signed data.
   * @example  ```javascript
   * const alice = await Identity.buildFromMnemonic();
   * const data = 'This is a test';
   * alice.sign(data);
   * // (output) Uint8Array [
   * //           205, 120,  29, 236, 152, 144, 114, 133,  65, ...
   * //          ]
   * ```
   */
  public sign(cryptoInput: CryptoInput): Uint8Array {
    return Crypto.sign(cryptoInput, this.signKeyringPair)
  }

  /**
   * Signs data with an [[Identity]] object's key returns it as string.
   *
   * @param cryptoInput - The data to be signed.
   * @returns The signed data.
   * @example ```javascript
   * identity.signStr(data);
   * ```
   */
  public signStr(cryptoInput: CryptoInput): string {
    return Crypto.signStr(cryptoInput, this.signKeyringPair)
  }

  /**
   * Encrypts data asymmetrically and returns it as string.
   *
   * @param cryptoInput - The data to be encrypted.
   * @param boxPublicKey - The public key of the receiver of the encrypted data.
   * @returns The encrypted data.
   * @example ```javascript
   * const alice = Identity.buildFromMnemonic('car dog ...');
   * const bob = new PublicIdentity('523....', '0xab1234...');
   *
   * const messageStr = 'This is a test';
   * alice.encryptAsymmetricAsStr(messageStr, bob.boxPublicKeyAsHex);
   * // (output) EncryptedAsymmetricString {
   * //           box: '0xd0b556c4438270901662ff2d3e9359f244f211a225d66dcf74b64f814a92',
   * //           nonce: '0xe4c82d261d1f8fc8a0cf0bbd524530afcc5b201541827580'
   * //          }
   * ```
   */
  public encryptAsymmetricAsStr(
    cryptoInput: CryptoInput,
    boxPublicKey: BoxPublicKey
  ): Crypto.EncryptedAsymmetricString {
    return Crypto.encryptAsymmetricAsStr(
      cryptoInput,
      boxPublicKey,
      this.boxKeyPair.secretKey
    )
  }

  /**
   * Decrypts data asymmetrical and returns it as string.
   *
   * @param encrypted - The encrypted data.
   * @param boxPublicKey - The public key of the sender of the encrypted data.
   * @returns The decrypted data.
   * @example  ```javascript
   * const alice = new PublicIdentity('74be...', '0xeb98765...');
   * const bob = Identity.buildFromMnemonic('house cat ...');
   *
   * const encryptedData = {
   *   box: '0xd0b556c4438270901662ff2d3e9359f244f211a225d66dcf74b64f814a92',
   *   nonce: '0xe4c82d261d1f8fc8a0cf0bbd524530afcc5b201541827580',
   * };
   *
   * bob.decryptAsymmetricAsStr(encryptedData, alice.boxPublicKeyAsHex);
   * // (output) "This is a test"
   * ```
   */
  public decryptAsymmetricAsStr(
    encrypted: EncryptedAsymmetric | EncryptedAsymmetricString,
    boxPublicKey: BoxPublicKey
  ): string | false {
    return Crypto.decryptAsymmetricAsStr(
      encrypted,
      boxPublicKey,
      this.boxKeyPair.secretKey
    )
  }

  /**
   * Encrypts data asymmetrically and returns it as a byte array.
   *
   * @param input - The data to be encrypted.
   * @param boxPublicKey - The public key of the receiver of the encrypted data.
   * @returns The encrypted data.
   * @example ```javascript
   * const alice = Identity.buildFromMnemonic('car dog ...');
   * const bob = new PublicIdentity('523....', '0xab1234...');
   *
   * const message = 'This is a test';
   * const data = stringToU8a(message);
   * alice.encryptAsymmetric(data, bob.boxPublicKeyAsHex);
   * // (output) EncryptedAsymmetric {
   * //           box: Uint8Array [ 56,  27,   2, 254, ... ],
   * //           nonce: Uint8Array [ 76, 23, 145, 216, ...]
   * //         }
   * ```
   */
  public encryptAsymmetric(
    input: CryptoInput,
    boxPublicKey: BoxPublicKey
  ): Crypto.EncryptedAsymmetric {
    return Crypto.encryptAsymmetric(
      input,
      boxPublicKey,
      this.boxKeyPair.secretKey
    )
  }

  /**
   * Decrypts data asymmetrical and returns it as a byte array.
   *
   * @param encrypted - The encrypted data.
   * @param boxPublicKey - The public key of the sender of the encrypted data.
   * @returns The decrypted data.
   * @example ```javascript
   * const alice = new PublicIdentity('74be...', '0xeb98765...');
   * const bob = Identity.buildFromMnemonic('house cat ...');
   *
   * const encryptedData = {
   *   box: '0xd0b556c4438270901662ff2d3e9359f244f211a225d66dcf74b64f814a92',
   *   nonce: '0xe4c82d261d1f8fc8a0cf0bbd524530afcc5b201541827580',
   * };
   *
   * bob.decryptAsymmetric(encryptedData, alice.boxPublicKeyAsHex);
   * // (output) "This is a test"
   * ```
   */
  public decryptAsymmetric(
    encrypted: EncryptedAsymmetric | EncryptedAsymmetricString,
    boxPublicKey: BoxPublicKey
  ): false | Uint8Array {
    return Crypto.decryptAsymmetric(
      encrypted,
      boxPublicKey,
      this.boxKeyPair.secretKey
    )
  }

  /**
   * Signs a submittable extrinsic (transaction), in preparation to pushing it to the blockchain.
   *
   * @param submittableExtrinsic - A chain transaction.
   * @param nonceAsHex - The nonce of the address operating the transaction.
   * @returns The signed SubmittableExtrinsic.
   * @example ```javascript
   * const alice = Identity.buildFromMnemonic('car dog ...');
   * const tx = await blockchain.api.tx.ctype.add(ctype.hash);
   * const nonce = await blockchain.api.query.system.accountNonce(alice.address);
   * alice.signSubmittableExtrinsic(tx, nonce.toHex());
   * ```
   */
  public signSubmittableExtrinsic(
    submittableExtrinsic: SubmittableExtrinsic,
    nonceAsHex: string
  ): SubmittableExtrinsic {
    return submittableExtrinsic.sign(this.signKeyringPair, {
      nonce: nonceAsHex,
    })
  }

  // As nacl.box.keyPair.fromSeed() is not implemented here we do our own hashing in order to prohibit inferring the original seed from a secret key
  // To be sure that we don't generate the same hash by accidentally using the same hash algorithm we do some padding
  private static createBoxKeyPair(seed: Uint8Array): nacl.BoxKeyPair {
    const paddedSeed = new Uint8Array(
      seed.length + Identity.ADDITIONAL_ENTROPY_FOR_HASHING.length
    )
    paddedSeed.set(seed)
    paddedSeed.set(Identity.ADDITIONAL_ENTROPY_FOR_HASHING, seed.length)

    const hash = Crypto.hash(paddedSeed)
    return nacl.box.keyPair.fromSecretKey(hash)
  }
}<|MERGE_RESOLUTION|>--- conflicted
+++ resolved
@@ -207,7 +207,6 @@
    * ```
    */
   public getPublicIdentity(): PublicIdentity {
-<<<<<<< HEAD
     return new PublicIdentity(
       this.signKeyringPair.address,
       u8aUtil.u8aToHex(this.boxKeyPair.publicKey),
@@ -231,10 +230,6 @@
    */
   public getBoxPublicKey(): string {
     return u8aUtil.u8aToHex(this.boxKeyPair.publicKey)
-=======
-    const { address, boxPublicKeyAsHex } = this
-    return new PublicIdentity(address, boxPublicKeyAsHex)
->>>>>>> edbc02af
   }
 
   /**
