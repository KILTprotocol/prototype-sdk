<<<<<<< HEAD
import { Option, Text, Tuple, TypeRegistry } from '@polkadot/types'
=======
import { Tuple, Option, H256 } from '@polkadot/types'
import PublicIdentity, { IURLResolver } from './PublicIdentity'
>>>>>>> 76e65b6e
import IPublicIdentity from '../types/PublicIdentity'
import PublicIdentity, { IURLResolver } from './PublicIdentity'

jest.mock('../blockchainApiConnection/BlockchainApiConnection')

const pubKey = new H256('pub-key')
const boxKey = new H256('box-key')

describe('PublicIdentity', () => {
  const registry = new TypeRegistry()
  // https://polkadot.js.org/api/examples/promise/
  // testing to create correct demo accounts

  require('../blockchainApiConnection/BlockchainApiConnection').__mocked_api.query.did.dIDs = jest.fn(
    async id => {
      switch (id) {
        case '1':
          return new Option(
<<<<<<< HEAD
            registry,
            Tuple,
            new Tuple(
              registry,
=======
            Tuple.with(
>>>>>>> 76e65b6e
              // (public-signing-key, public-encryption-key, did-reference?)
              [H256, H256, 'Option<Bytes>']
            ),
            [pubKey, boxKey, [14, 75, 23, 14, 55]]
          )
        case '2':
          return new Option(
<<<<<<< HEAD
            registry,
            Tuple,
            new Tuple(
              registry,
=======
            Tuple.with(
>>>>>>> 76e65b6e
              // (public-signing-key, public-encryption-key, did-reference?)
              [H256, H256, 'Option<Bytes>']
            ),
            [pubKey, boxKey, undefined]
          )

        default:
          return new Option(
            registry,
            Tuple.with(['H256', 'H256', 'Option<Bytes>'])
          )
      }
    }
  )

  it('should resolve external dids', async () => {
    const externalPubId: IPublicIdentity | null = await PublicIdentity.resolveFromDid(
      'did:sov:1',
      {
        resolve: async (): Promise<object> => {
          return {
            didDocument: {
              id: 'external-id',
              publicKey: [
                {
                  id: 'external-id#key-1',
                  type: 'X25519Salsa20Poly1305Key2018',
                  publicKeyHex: 'external-box-key',
                },
              ],
              service: [
                {
                  id: 'external-id#service-1',
                  type: 'KiltMessagingService',
                  serviceEndpoint: 'external-service-address',
                },
              ],
            },
          }
        },
      } as IURLResolver
    )
    expect(externalPubId).toEqual({
      address: 'external-id',
      boxPublicKeyAsHex: 'external-box-key',
      serviceAddress: 'external-service-address',
    })
  })

  it('should resolve internal', async () => {
    const internalPubId: IPublicIdentity | null = await PublicIdentity.resolveFromDid(
      'did:kilt:1',
      {
        resolve: async (): Promise<object> => {
          return {
            id: 'internal-id',
            publicKey: [
              {
                id: 'internal-id#key-1',
                type: 'X25519Salsa20Poly1305Key2018',
                publicKeyHex: 'internal-box-key',
              },
            ],
            service: [
              {
                id: 'internal-id#service-1',
                type: 'KiltMessagingService',
                serviceEndpoint: 'internal-service-address',
              },
            ],
          }
        },
      } as IURLResolver
    )
    expect(internalPubId).toEqual({
      address: 'internal-id',
      boxPublicKeyAsHex: 'internal-box-key',
      serviceAddress: 'internal-service-address',
    })

    const bcOnlyPubId: IPublicIdentity | null = await PublicIdentity.resolveFromDid(
      'did:kilt:2',
      {} as IURLResolver
    )
    expect(bcOnlyPubId).toEqual({
      address: '2',
      boxPublicKeyAsHex: boxKey.toString(),
      serviceAddress: undefined,
    })

    expect(
      await PublicIdentity.resolveFromDid('did:kilt:1', {
        resolve: async (): Promise<object> => {
          return {
            id: 'internal-id',
            publicKey: [],
            service: [],
          }
        },
      } as IURLResolver)
    ).toEqual(null)
    expect(
      await PublicIdentity.resolveFromDid('did:kilt:1', {
        resolve: async (): Promise<object> => {
          return {
            id: 'internal-id',
            service: [],
          }
        },
      } as IURLResolver)
    ).toEqual(null)
    expect(
      await PublicIdentity.resolveFromDid('did:kilt:1', {
        resolve: async (): Promise<object> => {
          return {
            publicKey: [],
            service: [],
          }
        },
      } as IURLResolver)
    ).toEqual(null)

    expect(
      await PublicIdentity.resolveFromDid('did:kilt:3', {} as IURLResolver)
    ).toEqual(null)
  })
})<|MERGE_RESOLUTION|>--- conflicted
+++ resolved
@@ -1,52 +1,40 @@
-<<<<<<< HEAD
-import { Option, Text, Tuple, TypeRegistry } from '@polkadot/types'
-=======
-import { Tuple, Option, H256 } from '@polkadot/types'
-import PublicIdentity, { IURLResolver } from './PublicIdentity'
->>>>>>> 76e65b6e
+import { Option, Tuple, TypeRegistry, U8aFixed } from '@polkadot/types'
 import IPublicIdentity from '../types/PublicIdentity'
 import PublicIdentity, { IURLResolver } from './PublicIdentity'
 
 jest.mock('../blockchainApiConnection/BlockchainApiConnection')
 
-const pubKey = new H256('pub-key')
-const boxKey = new H256('box-key')
-
 describe('PublicIdentity', () => {
   const registry = new TypeRegistry()
+
+  // TODO: Delete this note before merging and use as PR comment
+  // H256 class was deprecated in 1.4.1
+  // Constructor was exactly what can be found below
+  // See https://github.com/polkadot-js/api/compare/v1.3.1...1.4.1#diff-43e6848b127cb59299114e36a27f8717L16
+  // See https://github.com/polkadot-js/api/blob/master/packages/types/src/codec/U8aFixed.ts#L45
+  const pubKey = new U8aFixed(registry, 'pub-key', 256)
+  const boxKey = new U8aFixed(registry, 'box-key', 256)
+
   // https://polkadot.js.org/api/examples/promise/
   // testing to create correct demo accounts
-
   require('../blockchainApiConnection/BlockchainApiConnection').__mocked_api.query.did.dIDs = jest.fn(
     async id => {
       switch (id) {
         case '1':
           return new Option(
-<<<<<<< HEAD
             registry,
-            Tuple,
-            new Tuple(
-              registry,
-=======
             Tuple.with(
->>>>>>> 76e65b6e
               // (public-signing-key, public-encryption-key, did-reference?)
-              [H256, H256, 'Option<Bytes>']
+              ['H256', 'H256', 'Option<Bytes>']
             ),
             [pubKey, boxKey, [14, 75, 23, 14, 55]]
           )
         case '2':
           return new Option(
-<<<<<<< HEAD
             registry,
-            Tuple,
-            new Tuple(
-              registry,
-=======
             Tuple.with(
->>>>>>> 76e65b6e
               // (public-signing-key, public-encryption-key, did-reference?)
-              [H256, H256, 'Option<Bytes>']
+              ['H256', 'H256', 'Option<Bytes>']
             ),
             [pubKey, boxKey, undefined]
           )
