--- conflicted
+++ resolved
@@ -1,12 +1,9 @@
 import * as u8aUtil from '@polkadot/util/u8a'
 import Identity from './Identity'
 import { coToUInt8 } from '../crypto/Crypto'
-<<<<<<< HEAD
 import constants from '../test/constants'
 import AttesterIdentity from '../attesteridentity/AttesterIdentity'
-=======
-import { PublicIdentity } from '..'
->>>>>>> edbc02af
+import PublicIdentity from './PublicIdentity'
 
 describe('Identity', () => {
   // https://polkadot.js.org/api/examples/promise/
@@ -25,20 +22,14 @@
       '0x88dc3417d5058ec4b4503e0c12ea1a0a89be200fe98922423d4334014fa6b0ee'
     )
   })
-<<<<<<< HEAD
+  it('should return instanceof PublicIdentity', async () => {
+    const alice = await Identity.buildFromURI('//Alice')
+    expect(alice.getPublicIdentity()).toBeInstanceOf(PublicIdentity)
+  })
 
   it('should create different identities with random phrases', async () => {
     const alice = await Identity.buildFromMnemonic()
     const bob = await Identity.buildFromMnemonic()
-=======
-  it('should return instanceof PublicIdentity', () => {
-    const alice = Identity.buildFromURI('//Alice')
-    expect(alice.getPublicIdentity()).toBeInstanceOf(PublicIdentity)
-  })
-  it('should create different identities with random phrases', () => {
-    const alice = Identity.buildFromMnemonic()
-    const bob = Identity.buildFromMnemonic()
->>>>>>> edbc02af
 
     expect(alice.signPublicKeyAsHex).not.toBeFalsy()
     // @ts-ignore
