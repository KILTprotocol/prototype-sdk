--- conflicted
+++ resolved
@@ -20,17 +20,9 @@
 import { revoke } from '../attestation/Attestation.chain'
 import CType from '../ctype/CType'
 import ICType from '../types/CType'
-<<<<<<< HEAD
 import Identity from '../identity/Identity'
 import Credential from '../credential/Credential'
-=======
-import { Identity } from '..'
 import { IBlockchainApi } from '../blockchain/Blockchain'
-
-const UncleSam = faucet
-const attester = alice
-const claimer = bob
->>>>>>> edbc02af
 
 let blockchain: IBlockchainApi
 beforeAll(async () => {
