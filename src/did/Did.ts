--- conflicted
+++ resolved
@@ -10,11 +10,8 @@
  * @preferred
  */
 
-<<<<<<< HEAD
 import { SubmittableResult } from '@polkadot/api'
-=======
 import { AnyJson, AnyJsonObject } from '@polkadot/types/types'
->>>>>>> b32b438f
 import Identity from '../identity/Identity'
 import { factory } from '../config/ConfigLog'
 import IPublicIdentity from '../types/PublicIdentity'
