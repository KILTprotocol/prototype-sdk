/**
<<<<<<< HEAD
 * A Decentralized Identifier (DID) is a new type of identifier that is globally unique, resolvable with high availability, and cryptographically verifiable.
 * Although it's not mandatory in KILT, users can optionally create a DID and anchor it to the KILT blockchain.
=======
 * A Decentralized Identifier (DID) is a new type of identifier that is globally unique, resolvable with high availability, and cryptographically verifiable. Although it's not mandatory in KILT, users can optionally create a DID and anchor it to the KILT blockchain.
>>>>>>> f62d6cb3
 *
 * Official DID specification: [[https://w3c-ccg.github.io/did-primer/]].
 *
 * The [[Did]] class exposes methods to build, store and query decentralized identifiers.
 *
 * @packageDocumentation
 * @module DID
 * @preferred
 */

import { SubmittableResult } from '@polkadot/api'
import { AnyJson, AnyJsonObject } from '@polkadot/types/types'
import Identity from '../identity/Identity'
import { factory } from '../config/ConfigLog'
import IPublicIdentity from '../types/PublicIdentity'
import {
  getIdentifierFromAddress,
  getAddressFromIdentifier,
  createDefaultDidDocument,
  verifyDidDocumentSignature,
  signDidDocument,
} from './Did.utils'
import { store, queryByAddress, queryByIdentifier, remove } from './Did.chain'

const log = factory.getLogger('DID')

export const IDENTIFIER_PREFIX = 'did:kilt:'
export const SERVICE_KILT_MESSAGING = 'KiltMessagingService'
export const KEY_TYPE_SIGNATURE = 'Ed25519VerificationKey2018'
export const KEY_TYPE_ENCRYPTION = 'X25519Salsa20Poly1305Key2018'
export const KEY_TYPE_AUTHENTICATION = 'Ed25519SignatureAuthentication2018'
export const CONTEXT = 'https://w3id.org/did/v1'

export interface IDid {
  /**
   * The DID identifier under which this DID object is stored on-chain.
   */
  identifier: string
  /**
   * The public box key of the associated identity.
   */
  publicBoxKey: string
  /**
   * The public signing key of the associated identity.
   */
  publicSigningKey: string
  /**
   * The document store reference, usually a URL.
   */
  documentStore: string | null
}

export interface IDidDocumentCore {
  // id and context are the only mandatory properties, described as "MUST"s in the w3c spec https://w3c.github.io/did-core/
  id: string
  '@context': string
}

export interface IDidDocumentPublicKey {
  id: string
  type: string
  controller: string
  publicKeyHex: string
}

export interface IDidDocumentProperties {
  authentication: Array<string | IDidDocumentPublicKey | AnyJsonObject>
  publicKey: IDidDocumentPublicKey[]
  service: IDidService[]
}

export interface IDidService {
  type: string
  serviceEndpoint: string | AnyJsonObject
  id?: string
  [key: string]: AnyJson
}

export interface IDidDocument
  extends IDidDocumentCore,
    Partial<IDidDocumentProperties> {}

export interface IDidDocumentSigned extends IDidDocument {
  signature: string
}

export default class Did implements IDid {
  public readonly identifier: string
  public readonly publicBoxKey: string
  public readonly publicSigningKey: string
  public readonly documentStore: string | null

  private constructor(
    identifier: string,
    publicBoxKey: string,
    publicSigningKey: string,
    documentStore: string | null = null
  ) {
    this.identifier = identifier
    this.publicBoxKey = publicBoxKey
    this.publicSigningKey = publicSigningKey
    this.documentStore = documentStore
  }

  /**
   * [STATIC] Builds a [[Did]] object from the given [[Identity]].
   *
   * @param identity The identity used to build the [[Did]] object.
   * @param documentStore The storage location of the associated DID Document; usually a URL.
   * @returns The [[Did]] object.
   */
  public static fromIdentity(identity: Identity, documentStore?: string): Did {
    const identifier = getIdentifierFromAddress(identity.getAddress())
    return new Did(
      identifier,
      identity.getBoxPublicKey(),
      identity.signPublicKeyAsHex,
      documentStore
    )
  }

  /**
   * [ASYNC] Stores the [[Did]] object on-chain.
   *
   * @param identity The identity used to store the [[Did]] object on-chain.
   * @returns A promise containing the SubmittableResult (transaction status).
   */
  public async store(identity: Identity): Promise<SubmittableResult> {
    log.debug(`Create tx for 'did.add'`)
    return store(this, identity)
  }

  /**
   * [STATIC] Queries the [[Did]] object from the chain using the [identifier].
   *
   * @param identifier A KILT DID identifier, e.g. "did:kilt:5CtPYoDuQQF...".
   * @returns A promise containing the [[Did]] or [null].
   */
  public static queryByIdentifier(identifier: string): Promise<IDid | null> {
    return queryByIdentifier(identifier)
  }

  /**
   * [STATIC] Queries the [[Did]] object from the chain using the [address].
   *
   * @param address The address associated to this [[Did]].
   * @returns A promise containing the [[Did]] or [null].
   */
  public static queryByAddress(address: string): Promise<IDid | null> {
    return queryByAddress(address)
  }

  /**
   * [STATIC] Removes the [[Did]] object attached to a given [[Identity]] from the chain.
   *
   * @param identity The identity for which to delete the [[Did]].
   * @returns A promise containing the SubmittableResult (transaction status).
   */
  public static async remove(identity: Identity): Promise<SubmittableResult> {
    log.debug(`Create tx for 'did.remove'`)
    return remove(identity)
  }

  /**
   * [STATIC] Gets the complete KILT DID from an [address] (in KILT, the method-specific ID is an address). Reverse of [[getAddressFromIdentifier]].
   *
   * @param address An address, e.g. "5CtPYoDuQQF...".
   * @returns The associated KILT DID identifier, e.g. "did:kilt:5CtPYoDuQQF...".
   */
  public static getIdentifierFromAddress(
    address: IPublicIdentity['address']
  ): IDid['identifier'] {
    return getIdentifierFromAddress(address)
  }

  /**
   * [STATIC] Gets the [address] from a complete KILT DID (in KILT, the method-specific ID is an address). Reverse of [[getIdentifierFromAddress]].
   *
   * @param identifier A KILT DID identifier, e.g. "did:kilt:5CtPYoDuQQF...".
   * @returns The associated address, e.g. "5CtPYoDuQQF...".
   */
  public static getAddressFromIdentifier(
    identifier: IDid['identifier']
  ): IPublicIdentity['address'] {
    return getAddressFromIdentifier(identifier)
  }

  /**
   * [STATIC] Signs (the hash of) a DID Document.
   *
   * @param didDocument A DID Document, e.g. Created via [[createDefaultDidDocument]].
   * @param identity [[Identity]] representing the DID subject for this DID Document, and used for signature.
   * @returns The signed DID Document.
   */
  public static signDidDocument(
    didDocument: IDidDocument,
    identity: Identity
  ): IDidDocumentSigned {
    return signDidDocument(didDocument, identity)
  }

  /**
   * [STATIC] Verifies the signature of a DID Document, to check whether the data has been tampered with.
   *
   * @param didDocument A signed DID Document.
   * @param identifier A KILT DID identifier, e.g. "did:kilt:5CtPYoDuQQF...".
   * @returns Whether the DID Document's signature is valid.
   */
  public static verifyDidDocumentSignature(
    didDocument: IDidDocumentSigned,
    identifier: string
  ): boolean {
    return verifyDidDocumentSignature(didDocument, identifier)
  }

  /**
   * Builds the default DID Document from this [[Did]] object.
   *
   * @param kiltServiceEndpoint A URI pointing to the service endpoint.
   * @returns The default DID Document.
   */
  public createDefaultDidDocument(kiltServiceEndpoint?: string): IDidDocument {
    return createDefaultDidDocument(
      this.identifier,
      this.publicBoxKey,
      this.publicSigningKey,
      kiltServiceEndpoint
    )
  }

  /**
   * [STATIC] Builds a default DID Document.
   *
   * @param identifier A KILT DID identifier, e.g. "did:kilt:5CtPYoDuQQF...".
   * @param publicBoxKey The public encryption key of the DID subject of this KILT DID identifier.
   * @param publicSigningKey The public signing key of the DID subject of this KILT DID identifier.
   * @param kiltServiceEndpoint A URI pointing to the service endpoint.
   * @returns The default DID Document.
   */
  public static createDefaultDidDocument(
    identifier: string,
    publicBoxKey: string,
    publicSigningKey: string,
    kiltServiceEndpoint?: string
  ): IDidDocument {
    return createDefaultDidDocument(
      identifier,
      publicBoxKey,
      publicSigningKey,
      kiltServiceEndpoint
    )
  }
}<|MERGE_RESOLUTION|>--- conflicted
+++ resolved
@@ -1,10 +1,6 @@
 /**
-<<<<<<< HEAD
  * A Decentralized Identifier (DID) is a new type of identifier that is globally unique, resolvable with high availability, and cryptographically verifiable.
  * Although it's not mandatory in KILT, users can optionally create a DID and anchor it to the KILT blockchain.
-=======
- * A Decentralized Identifier (DID) is a new type of identifier that is globally unique, resolvable with high availability, and cryptographically verifiable. Although it's not mandatory in KILT, users can optionally create a DID and anchor it to the KILT blockchain.
->>>>>>> f62d6cb3
  *
  * Official DID specification: [[https://w3c-ccg.github.io/did-primer/]].
  *
