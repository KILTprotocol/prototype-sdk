--- conflicted
+++ resolved
@@ -93,15 +93,12 @@
   Message,
   Constants,
   Quote,
-<<<<<<< HEAD
   Verifier,
   Claimer,
   Accumulator,
   CombinedPresentation,
   Attester,
-=======
   QuoteUtils,
->>>>>>> 1eb044a4
 }
 
 // ---- Default export for ease of use ----
