--- conflicted
+++ resolved
@@ -1,10 +1,9 @@
 export { default as Demo } from './demo/Demo'
-<<<<<<< HEAD
-export { default as Crypto } from './crypto/Crypto'
 export { default as Identity } from './identity/Identity'
 export { default as Blockchain } from './blockchain/Blockchain'
-=======
-export { default as Identity } from './identity/Identity'
 export { default as Crypto } from './crypto'
-export { CTypeModel, CTypeInputModel, CTypeWrapperModel } from './ctype/CTypeSchema'
->>>>>>> aa5297ac
+export {
+  CTypeModel,
+  CTypeInputModel,
+  CTypeWrapperModel,
+} from './ctype/CTypeSchema'