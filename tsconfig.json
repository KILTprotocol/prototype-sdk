{
  "extends": "./tsconfig.build.json",
  "exclude": [
    "docs/**/*"
  ],
  "compilerOptions": {
    "baseUrl": "./packages",
    "paths": {
      "@kiltprotocol/sdk-js": ["sdk-js/src"],
      "@kiltprotocol/core": ["core/src"],
      "@kiltprotocol/core/*": ["core/src/*"]
    }
  },
<<<<<<< HEAD
  "skipLibCheck": true
=======
  "include": ["./src/**/*.ts", "./src/**/*.js"],
  "exclude": [
    "node_modules",
    "coverage",
    "build",
    "scripts",
    "acceptance-tests",
    "webpack",
    "jest",
    "src/setupTests.ts",
    "jest.config.js",
    "docs",
    "**/*.spec.ts",
    "src/__integrationtests__",
    "**/__mocks__",
    "**/test"
  ]
>>>>>>> 59075405
}<|MERGE_RESOLUTION|>--- conflicted
+++ resolved
@@ -11,25 +11,5 @@
       "@kiltprotocol/core/*": ["core/src/*"]
     }
   },
-<<<<<<< HEAD
   "skipLibCheck": true
-=======
-  "include": ["./src/**/*.ts", "./src/**/*.js"],
-  "exclude": [
-    "node_modules",
-    "coverage",
-    "build",
-    "scripts",
-    "acceptance-tests",
-    "webpack",
-    "jest",
-    "src/setupTests.ts",
-    "jest.config.js",
-    "docs",
-    "**/*.spec.ts",
-    "src/__integrationtests__",
-    "**/__mocks__",
-    "**/test"
-  ]
->>>>>>> 59075405
 }