/**
 * Identities are a core building block of the KILT SDK.
 * An Identity object represent an **entity** - be it a person, an organization, a machine or some other entity.
 *
 * An Identity object can be built via a seed phrase or other. It has a signature keypair, an associated public address, and an encryption ("boxing") keypair. These are needed to:
 * * create a signed [[Claim]], an [[Attestation]] or other (and verify these later).
 * * encrypt messages between participants.
 *
 * Note: A [[PublicIdentity]] object exposes only public information such as the public address, but doesn't expose any secrets such as private keys.
 *
 * @packageDocumentation
 * @module Identity
 */

import { Keyring } from '@polkadot/keyring'
import type { KeyringPair } from '@polkadot/keyring/types'
import type { Index } from '@polkadot/types/interfaces'
import type { KeypairType } from '@polkadot/util-crypto/types'
import {
  cryptoIsReady,
  cryptoWaitReady,
  mnemonicToMiniSecret,
} from '@polkadot/util-crypto'
import {
  mnemonicGenerate as generate,
  mnemonicValidate as validate,
} from '@polkadot/util-crypto/mnemonic'
import { hexToU8a } from '@polkadot/util/hex'
import * as u8aUtil from '@polkadot/util/u8a'
import type BN from 'bn.js'
// see node_modules/@polkadot/util-crypto/nacl/keypair/fromSeed.js
// as util-crypto is providing a wrapper only for signing keypair
// and not for box keypair, we use TweetNaCl directly
import nacl from 'tweetnacl'
import { Crypto, SDKErrors } from '@kiltprotocol/utils'
import type { IIdentity, SubmittableExtrinsic } from '@kiltprotocol/types'
import PublicIdentity from './PublicIdentity'

type BoxPublicKey =
  | PublicIdentity['boxPublicKeyAsHex']
  | Identity['boxKeyPair']['publicKey']

export default class Identity implements IIdentity {
  private static ADDITIONAL_ENTROPY_FOR_HASHING = new Uint8Array([1, 2, 3])

  /**
   * [STATIC][ASYNC] Wait for intialization of cryptography modules. Identity creation will error for some key types if this is not called at least once beforehand.
   *
   * @returns A promise which resolves once crypto modules are initialized.
   */
  public static cryptoWaitReady(): Promise<boolean> {
    return cryptoWaitReady()
  }

  /**
   * [STATIC] Indicates (synchronously) whether crypto modules have been initialized. This will rarely be needed; prefer awaiting the resolution of cryptoWaitReady() instead.
   *
   * @returns A boolean indicating whether crypto modules have been initialized.
   */
  public static get cryptoIsReady(): boolean {
    return cryptoIsReady()
  }

  /**
   * [STATIC] Generates Mnemonic phrase used to create identities from phrase seed.
   *
   * @returns Randomly generated [BIP39](https://www.npmjs.com/package/bip39) mnemonic phrase (Secret phrase).
   * @example ```javascript
   * Identity.generateMnemonic();
   * // returns: "coast ugly state lunch repeat step armed goose together pottery bind mention"
   * ```
   */
  public static generateMnemonic(): string {
    return generate()
  }

  /**
   * [STATIC] Builds an identity object from a mnemonic string.
   *
   * @param phraseArg - [BIP39](https://www.npmjs.com/package/bip39) Mnemonic word phrase (Secret phrase).
<<<<<<< HEAD
   * @throws [[ERROR_MNEMONIC_PHRASE_MALFORMED]] when phraseArg contains fewer than 12 correctly separated mnemonic words.
   * @throws [[ERROR_MNEMONIC_PHRASE_INVALID]] when the phraseArg could not be validated.
=======
   * @param options Optional parameters.
   * @param options.signingKeyPairType The signature key type to be used for this identity. Default is `sr25519`.
   * @throws When phraseArg contains fewer than 12 correctly separated mnemonic words.
   * @throws When the phraseArg could not be validated.
   * @throws [[ERROR_MNEMONIC_PHRASE_MALFORMED]], [[ERROR_MNEMONIC_PHRASE_INVALID]].
>>>>>>> 65dc4bb4
   * @returns An [[Identity]].
   * @example ```javascript
   * const mnemonic = Identity.generateMnemonic();
   * // mnemonic: "coast ugly state lunch repeat step armed goose together pottery bind mention"
   *
   * Identity.buildFromMnemonic(mnemonic);
   * ```
   */
  public static buildFromMnemonic(
    phraseArg: string,
    options: { signingKeyPairType?: KeypairType } = {}
  ): Identity {
    let phrase = phraseArg
    if (phrase) {
      if (phrase.trim().split(/\s+/g).length < 12) {
        // https://www.npmjs.com/package/bip39
        throw SDKErrors.ERROR_MNEMONIC_PHRASE_MALFORMED()
      }
    } else {
      phrase = generate()
    }

    if (!validate(phrase)) {
      throw SDKErrors.ERROR_MNEMONIC_PHRASE_INVALID()
    }

    const seed = mnemonicToMiniSecret(phrase)
    return Identity.buildFromSeed(seed, options)
  }

  /**
   * [STATIC] Builds an [[Identity]], generated from a seed hex string.
   *
   * @param seedArg - Seed as hex string (Starting with 0x).
   * @param options Optional parameters.
   * @param options.signingKeyPairType The signature key type to be used for this identity. Default is `sr25519`.
   * @returns  An [[Identity]].
   * @example ```javascript
   * const seed =
   *   '0x6ce9fd060c70165c0fc8da25810d249106d5df100aa980e0d9a11409d6b35261';
   * Identity.buildFromSeedString(seed);
   * ```
   */
  public static buildFromSeedString(
    seedArg: string,
    options: { signingKeyPairType?: KeypairType } = {}
  ): Identity {
    const asU8a = hexToU8a(seedArg)
    return Identity.buildFromSeed(asU8a, options)
  }

  private static createKeyring(type: KeypairType = 'sr25519'): Keyring {
    return new Keyring({
      type,
      // KILT has registered the ss58 prefix 38
      ss58Format: 38,
    })
  }

  /**
   * [STATIC] Builds a new [[Identity]], generated from a seed (Secret Seed).
   *
   * @param seed - A seed as an Uint8Array with 24 arbitrary numbers.
   * @param options Optional parameters.
   * @param options.signingKeyPairType The signature key type to be used for this identity. Default is `sr25519`.
   * @returns An [[Identity]].
   * @example ```javascript
   * // prettier-ignore
   * const seed = new Uint8Array([108, 233, 253,  6,  12, 112,  22,  92,
   * 15, 200, 218, 37, 129,  13,  36, 145,
   * 6, 213, 223, 16,  10, 169, 128, 224,
   * 217, 161,  20,  9, 214, 179,  82,  97
   * ]);
   * Identity.buildFromSeed(seed);
   * ```
   */
  public static buildFromSeed(
    seed: Uint8Array,
    options: { signingKeyPairType?: KeypairType } = {}
  ): Identity {
    const keyring = Identity.createKeyring(options.signingKeyPairType)
    const keyringPair = keyring.addFromSeed(seed)
    return new Identity(seed, keyringPair)
  }

  /**
   * [STATIC] Builds a new [[Identity]], generated from a uniform resource identifier (URIs).
   *
   * @param uri - Standard identifiers.
   * @param options Optional parameters.
   * @param options.signingKeyPairType The signature key type to be used for this identity. Default is `sr25519`.
   * @returns  An [[Identity]].
   * @example ```javascript
   * Identity.buildFromURI('//Bob');
   * ```
   */
  public static buildFromURI(
    uri: string,
    options: { signingKeyPairType?: KeypairType } = {}
  ): Identity {
    const keyring = Identity.createKeyring(options.signingKeyPairType)
    const derived = keyring.createFromUri(uri)
    const seed = u8aUtil.u8aToU8a(uri)
    return new Identity(seed, derived)
  }

  public readonly seed: Uint8Array
  public readonly seedAsHex: string
  public readonly signPublicKeyAsHex: string
  public readonly signKeyringPair: KeyringPair
  public readonly boxKeyPair: nacl.BoxKeyPair
  public serviceAddress?: string

  protected constructor(seed: Uint8Array, signKeyringPair: KeyringPair) {
    // NB: use different secret keys for each key pair in order to avoid
    // compromising both key pairs at the same time if one key becomes public
    // Maybe use BIP32 and BIP44
    const seedAsHex = u8aUtil.u8aToHex(seed)

    const boxKeyPair = Identity.createBoxKeyPair(seed)

    this.seed = seed
    this.seedAsHex = seedAsHex

    this.signKeyringPair = signKeyringPair
    this.signPublicKeyAsHex = u8aUtil.u8aToHex(signKeyringPair.publicKey)

    this.boxKeyPair = boxKeyPair
  }

  public get signingKeyType(): KeypairType {
    return this.signKeyringPair.type
  }

  /**
   * Returns the [[PublicIdentity]] (identity's address and public key) of the Identity.
   * Can be given to third-parties to communicate and process signatures.
   *
   * @returns The [[PublicIdentity]], corresponding to the [[Identity]].
   * @example ```javascript
   * const mnemonic = Identity.generateMnemonic();
   * const alice = Kilt.Identity.buildFromMnemonic(mnemonic);
   * alice.getPublicIdentity();
   * ```
   */
  public getPublicIdentity(): PublicIdentity {
    return new PublicIdentity(
      this.signKeyringPair.address,
      u8aUtil.u8aToHex(this.boxKeyPair.publicKey),
      this.serviceAddress
    )
  }

  /**
   * Get the address of the identity on the KILT blockchain.
   *
   * @returns The on chain address.
   */
  public get address(): string {
    return this.signKeyringPair.address
  }

  /**
   * Get the public encryption key.
   *
   * @returns The public part of the encryption key.
   */
  public getBoxPublicKey(): string {
    return u8aUtil.u8aToHex(this.boxKeyPair.publicKey)
  }

  /**
   * Signs data with an [[Identity]] object's key.
   *
   * @param cryptoInput - The data to be signed.
   * @returns The signed data.
   * @example  ```javascript
   * const mnemonic = Identity.generateMnemonic();
   * const alice = Identity.buildFromMnemonic(mnemonic);
   * const data = 'This is a test';
   * alice.sign(data);
   * // (output) Uint8Array [
   * //           205, 120,  29, 236, 152, 144, 114, 133,  65, ...
   * //          ]
   * ```
   */
  public sign(cryptoInput: Crypto.CryptoInput): Uint8Array {
    return Crypto.sign(cryptoInput, this.signKeyringPair)
  }

  /**
   * Signs data with an [[Identity]] object's key and returns it as string.
   *
   * @param cryptoInput - The data to be signed.
   * @returns The signed data.
   * @example ```javascript
   * identity.signStr(data);
   * ```
   */
  public signStr(cryptoInput: Crypto.CryptoInput): string {
    return Crypto.signStr(cryptoInput, this.signKeyringPair)
  }

  /**
   * Encrypts data asymmetrically and returns it as string.
   *
   * @param cryptoInput - The data to be encrypted.
   * @param boxPublicKey - The public key of the receiver of the encrypted data.
   * @returns The encrypted data.
   * @example ```javascript
   * const alice = Identity.buildFromMnemonic('car dog ...');
   * const bob = new PublicIdentity('523....', '0xab1234...');
   *
   * const messageStr = 'This is a test';
   * alice.encryptAsymmetricAsStr(messageStr, bob.boxPublicKeyAsHex);
   * // (output) EncryptedAsymmetricString {
   * //           box: '0xd0b556c4438270901662ff2d3e9359f244f211a225d66dcf74b64f814a92',
   * //           nonce: '0xe4c82d261d1f8fc8a0cf0bbd524530afcc5b201541827580'
   * //          }
   * ```
   */
  public encryptAsymmetricAsStr(
    cryptoInput: Crypto.CryptoInput,
    boxPublicKey: BoxPublicKey
  ): Crypto.EncryptedAsymmetricString {
    return Crypto.encryptAsymmetricAsStr(
      cryptoInput,
      boxPublicKey,
      this.boxKeyPair.secretKey
    )
  }

  /**
   * Decrypts data asymmetrical and returns it as string.
   *
   * @param encrypted - The encrypted data.
   * @param boxPublicKey - The public key of the sender of the encrypted data.
   * @returns The decrypted data.
   * @example  ```javascript
   * const alice = new PublicIdentity('74be...', '0xeb98765...');
   * const bob = Identity.buildFromMnemonic('house cat ...');
   *
   * const encryptedData = {
   *   box: '0xd0b556c4438270901662ff2d3e9359f244f211a225d66dcf74b64f814a92',
   *   nonce: '0xe4c82d261d1f8fc8a0cf0bbd524530afcc5b201541827580',
   * };
   *
   * bob.decryptAsymmetricAsStr(encryptedData, alice.boxPublicKeyAsHex);
   * // (output) "This is a test"
   * ```
   */
  public decryptAsymmetricAsStr(
    encrypted: Crypto.EncryptedAsymmetric | Crypto.EncryptedAsymmetricString,
    boxPublicKey: BoxPublicKey
  ): string | false {
    return Crypto.decryptAsymmetricAsStr(
      encrypted,
      boxPublicKey,
      this.boxKeyPair.secretKey
    )
  }

  /**
   * Encrypts data asymmetrically and returns it as a byte array.
   *
   * @param input - The data to be encrypted.
   * @param boxPublicKey - The public key of the receiver of the encrypted data.
   * @returns The encrypted data.
   * @example ```javascript
   * const alice = Identity.buildFromMnemonic('car dog ...');
   * const bob = new PublicIdentity('523....', '0xab1234...');
   *
   * const message = 'This is a test';
   * const data = stringToU8a(message);
   * alice.encryptAsymmetric(data, bob.boxPublicKeyAsHex);
   * // (output) EncryptedAsymmetric {
   * //           box: Uint8Array [ 56,  27,   2, 254, ... ],
   * //           nonce: Uint8Array [ 76, 23, 145, 216, ...]
   * //         }
   * ```
   */
  public encryptAsymmetric(
    input: Crypto.CryptoInput,
    boxPublicKey: BoxPublicKey
  ): Crypto.EncryptedAsymmetric {
    return Crypto.encryptAsymmetric(
      input,
      boxPublicKey,
      this.boxKeyPair.secretKey
    )
  }

  /**
   * Decrypts data asymmetrical and returns it as a byte array.
   *
   * @param encrypted - The encrypted data.
   * @param boxPublicKey - The public key of the sender of the encrypted data.
   * @returns The decrypted data.
   * @example ```javascript
   * const alice = new PublicIdentity('74be...', '0xeb98765...');
   * const bob = Identity.buildFromMnemonic('house cat ...');
   *
   * const encryptedData = {
   *   box: '0xd0b556c4438270901662ff2d3e9359f244f211a225d66dcf74b64f814a92',
   *   nonce: '0xe4c82d261d1f8fc8a0cf0bbd524530afcc5b201541827580',
   * };
   *
   * bob.decryptAsymmetric(encryptedData, alice.boxPublicKeyAsHex);
   * // (output) "This is a test"
   * ```
   */
  public decryptAsymmetric(
    encrypted: Crypto.EncryptedAsymmetric | Crypto.EncryptedAsymmetricString,
    boxPublicKey: BoxPublicKey
  ): false | Uint8Array {
    return Crypto.decryptAsymmetric(
      encrypted,
      boxPublicKey,
      this.boxKeyPair.secretKey
    )
  }

  /**
   * Signs a submittable extrinsic (transaction), in preparation to pushing it to the blockchain.
   *
   * @param submittableExtrinsic - A chain transaction.
   * @param nonce - The nonce of the address operating the transaction.
   * @returns The signed SubmittableExtrinsic.
   * @example ```javascript
   * const alice = Identity.buildFromMnemonic('car dog ...');
   * const tx = await blockchain.api.tx.ctype.add(ctype.hash);
   * const nonce = await blockchain.api.rpc.system.accountNextIndex(alice.address);
   * alice.signSubmittableExtrinsic(tx, nonce);
   * ```
   */
  public async signSubmittableExtrinsic(
    submittableExtrinsic: SubmittableExtrinsic,
    nonce: number | Index | BN
  ): Promise<SubmittableExtrinsic> {
    return submittableExtrinsic.signAsync(this.signKeyringPair, {
      nonce,
    })
  }

  // As nacl.box.keyPair.fromSeed() is not implemented here we do our own hashing in order to prohibit inferring the original seed from a secret key
  // To be sure that we don't generate the same hash by accidentally using the same hash algorithm we do some padding
  private static createBoxKeyPair(seed: Uint8Array): nacl.BoxKeyPair {
    const paddedSeed = new Uint8Array(
      seed.length + Identity.ADDITIONAL_ENTROPY_FOR_HASHING.length
    )
    paddedSeed.set(seed)
    paddedSeed.set(Identity.ADDITIONAL_ENTROPY_FOR_HASHING, seed.length)

    const hash = Crypto.hash(paddedSeed)
    return nacl.box.keyPair.fromSecretKey(hash)
  }
}<|MERGE_RESOLUTION|>--- conflicted
+++ resolved
@@ -78,16 +78,10 @@
    * [STATIC] Builds an identity object from a mnemonic string.
    *
    * @param phraseArg - [BIP39](https://www.npmjs.com/package/bip39) Mnemonic word phrase (Secret phrase).
-<<<<<<< HEAD
-   * @throws [[ERROR_MNEMONIC_PHRASE_MALFORMED]] when phraseArg contains fewer than 12 correctly separated mnemonic words.
-   * @throws [[ERROR_MNEMONIC_PHRASE_INVALID]] when the phraseArg could not be validated.
-=======
    * @param options Optional parameters.
    * @param options.signingKeyPairType The signature key type to be used for this identity. Default is `sr25519`.
-   * @throws When phraseArg contains fewer than 12 correctly separated mnemonic words.
-   * @throws When the phraseArg could not be validated.
-   * @throws [[ERROR_MNEMONIC_PHRASE_MALFORMED]], [[ERROR_MNEMONIC_PHRASE_INVALID]].
->>>>>>> 65dc4bb4
+   * @throws [[ERROR_MNEMONIC_PHRASE_MALFORMED]] when phraseArg contains fewer than 12 correctly separated mnemonic words.
+   * @throws [[ERROR_MNEMONIC_PHRASE_INVALID]] when phraseArg could not be validated.
    * @returns An [[Identity]].
    * @example ```javascript
    * const mnemonic = Identity.generateMnemonic();
