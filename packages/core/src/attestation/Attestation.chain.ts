--- conflicted
+++ resolved
@@ -5,18 +5,11 @@
 import { SubmittableExtrinsic } from '@polkadot/api/promise/types'
 import { Option, Struct } from '@polkadot/types'
 import { IAttestation } from '@kiltprotocol/types'
-<<<<<<< HEAD
 import { DecoderUtils } from '@kiltprotocol/utils'
-import { getCached } from '../blockchainApiConnection'
-import { factory } from '../config/ConfigService'
-import Identity from '../identity/Identity'
-=======
 import { AccountId, Hash } from '@polkadot/types/interfaces'
 import { getCached } from '../blockchainApiConnection'
 import { factory } from '../config/ConfigService'
 import Identity from '../identity/Identity'
-import { assertCodecIsType } from '../util/Decode'
->>>>>>> 1925f987
 import Attestation from './Attestation'
 import { DelegationNodeId } from '../delegation/DelegationDecoder'
 
@@ -50,25 +43,11 @@
   readonly revoked: boolean
 }
 
-<<<<<<< HEAD
-function decode(encoded: Option<Tuple>, claimHash: string): Attestation | null {
-  DecoderUtils.assertCodecIsType(encoded, [
-    'Option<(Hash,AccountId,Option<DelegationNodeId>,bool)>',
-  ])
-  const attestationTuple = (encoded as IChainAttestation).toJSON()
-  if (attestationTuple instanceof Array) {
-    const attestation: IAttestation = {
-      claimHash,
-      cTypeHash: attestationTuple[0],
-      owner: attestationTuple[1],
-      delegationId: attestationTuple[2],
-      revoked: attestationTuple[3],
-=======
 function decode(
   encoded: Option<IChainAttestation>,
   claimHash: string // all the other decoders do not use extra data; they just return partial types
 ): Attestation | null {
-  assertCodecIsType(encoded, ['Option<Attestation>'])
+  DecoderUtils.assertCodecIsType(encoded, ['Option<Attestation>'])
   if (encoded.isSome) {
     const chainAttestation = encoded.unwrap()
     const attestation: IAttestation = {
@@ -78,7 +57,6 @@
       delegationId:
         chainAttestation.delegationId.unwrapOr(null)?.toString() || null,
       revoked: chainAttestation.revoked.valueOf(),
->>>>>>> 1925f987
     }
     log.info(`Decoded attestation: ${JSON.stringify(attestation)}`)
     return Attestation.fromAttestation(attestation)
