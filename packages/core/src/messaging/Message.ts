--- conflicted
+++ resolved
@@ -20,17 +20,9 @@
   MessageBody,
   MessageBodyType,
 } from '@kiltprotocol/types'
-<<<<<<< HEAD
+import { Crypto, DataUtils, SDKErrors } from '@kiltprotocol/utils'
+import { compressMessage, decompressMessage } from './Message.utils'
 import { Identity } from '..'
-import Crypto, { EncryptedAsymmetricString } from '../crypto'
-import { compressMessage, decompressMessage } from './Message.utils'
-
-import { validateSignature } from '../util/DataUtils'
-import * as SDKErrors from '../errorhandling/SDKErrors'
-=======
-import { Crypto, DataUtils, SDKErrors } from '@kiltprotocol/utils'
-import { Claim, DelegationNode, Identity } from '..'
->>>>>>> a1f4b402
 
 export default class Message implements IMessage {
   /**
