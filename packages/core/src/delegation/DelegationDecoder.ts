--- conflicted
+++ resolved
@@ -13,16 +13,11 @@
  */
 import { Option } from '@polkadot/types'
 import { IDelegationRootNode, Permission } from '@kiltprotocol/types'
-<<<<<<< HEAD
-import { Crypto, DecoderUtils } from '@kiltprotocol/utils'
-import { DelegationNode } from '..'
-=======
 import { Struct } from '@polkadot/types/codec'
 import { AccountId, Hash } from '@polkadot/types/interfaces/runtime'
 import { u32 } from '@polkadot/types/primitive'
+import { DecoderUtils } from '@kiltprotocol/utils'
 import { DelegationNode } from '..'
-import { assertCodecIsType } from '../util/Decode'
->>>>>>> 1925f987
 
 export type CodecWithId<C> = {
   id: string
@@ -43,16 +38,7 @@
 export function decodeRootDelegation(
   encoded: Option<IChainDelegationRoot>
 ): RootDelegationRecord | null {
-<<<<<<< HEAD
-  DecoderUtils.assertCodecIsType(encoded, ['Option<(Hash,AccountId,bool)>'])
-  const json = (encoded as IChainRootDelegation).toJSON()
-  if (json instanceof Array) {
-    return {
-      cTypeHash: json[0],
-      account: json[1],
-      revoked: json[2],
-=======
-  assertCodecIsType(encoded, ['Option<DelegationRoot>'])
+  DecoderUtils.assertCodecIsType(encoded, ['Option<DelegationRoot>'])
   if (encoded.isSome) {
     const delegationRoot = encoded.unwrap()
     // TODO: check that root is none
@@ -60,7 +46,6 @@
       cTypeHash: delegationRoot.ctypeHash.toString(),
       account: delegationRoot.owner.toString(),
       revoked: delegationRoot.revoked.valueOf(),
->>>>>>> 1925f987
     }
   }
   return null
@@ -86,22 +71,6 @@
   return permissions
 }
 
-<<<<<<< HEAD
-/**
- * Checks if `rootId` is set (to something different than `0`).
- *
- * @param rootId The root id part of the query result for delegation nodes.
- * @returns Whether the root is set.
- */
-function verifyRoot(rootId: string): boolean {
-  const rootU8: Uint8Array = Crypto.coToUInt8(rootId)
-  return (
-    rootU8.reduce((accumulator, currentValue) => accumulator + currentValue) > 0
-  )
-}
-
-=======
->>>>>>> 1925f987
 export type DelegationNodeRecord = Pick<
   DelegationNode,
   'rootId' | 'parentId' | 'account' | 'permissions' | 'revoked'
@@ -120,26 +89,7 @@
 export function decodeDelegationNode(
   encoded: Option<IChainDelegationNode>
 ): DelegationNodeRecord | null {
-<<<<<<< HEAD
-  DecoderUtils.assertCodecIsType(encoded, [
-    'Option<(DelegationNodeId,Option<DelegationNodeId>,AccountId,Permissions,bool)>',
-  ])
-  const json = (encoded as IChainDelegationNode).toJSON()
-  if (json instanceof Array) {
-    if (typeof json[0] !== 'string' || typeof json[3] !== 'number') return null
-    if (!verifyRoot(json[0])) {
-      // Query returns 0x0 for rootId if queried for a root id instead of a node id.
-      // A node without a root node is therefore interpreted as invalid.
-      return null
-    }
-    return {
-      rootId: json[0],
-      parentId: json[1] || undefined, // optional
-      account: json[2],
-      permissions: decodePermissions(json[3]),
-      revoked: json[4],
-=======
-  assertCodecIsType(encoded, ['Option<DelegationNode>'])
+  DecoderUtils.assertCodecIsType(encoded, ['Option<DelegationNode>'])
   if (encoded.isSome) {
     const delegationNode = encoded.unwrap()
 
@@ -151,7 +101,6 @@
       account: delegationNode.owner.toString(),
       permissions: decodePermissions(delegationNode.permissions.toNumber()),
       revoked: delegationNode.revoked.valueOf(),
->>>>>>> 1925f987
     }
   }
   return null
