--- conflicted
+++ resolved
@@ -32,7 +32,6 @@
   delegator: Identity,
   ctypeHash: ICType['hash']
 ): Promise<DelegationRootNode> {
-<<<<<<< HEAD
   const root = new DelegationRootNode({
     id: UUID.generate(),
     cTypeHash: ctypeHash,
@@ -40,17 +39,8 @@
     revoked: false,
   })
 
-  await root.store(delegator).then((tx) =>
-    BlockchainUtils.submitTxWithReSign(tx, delegator, {
-=======
-  const root = new DelegationRootNode(
-    UUID.generate(),
-    ctypeHash,
-    delegator.address
-  )
   await root.store().then((tx) =>
     BlockchainUtils.signAndSubmitTx(tx, delegator, {
->>>>>>> 31bd8a5a
       resolveOn: BlockchainUtils.IS_IN_BLOCK,
       reSign: true,
     })
