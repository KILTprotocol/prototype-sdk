--- conflicted
+++ resolved
@@ -4,11 +4,7 @@
  * @ignore
  */
 
-<<<<<<< HEAD
-import { ICType, Permission } from '@kiltprotocol/types'
-=======
-import { Permission } from '@kiltprotocol/types'
->>>>>>> 744de64d
+import { Permission, ICType } from '@kiltprotocol/types'
 import { UUID } from '@kiltprotocol/utils'
 import { BlockchainUtils } from '@kiltprotocol/chain-helpers'
 import { AttestedClaim, Identity } from '..'
@@ -107,7 +103,6 @@
   let delegatedNode: DelegationNode
 
   beforeAll(async () => {
-<<<<<<< HEAD
     rootNode = await writeRoot(root, DriversLicense.hash)
     delegatedNode = await addDelegation(rootNode, root, attester)
 
@@ -121,18 +116,6 @@
     const content = {
       name: 'Ralph',
       age: 12,
-=======
-    uncleSam = wannabeFaucet
-    claimer = wannabeBob
-    attester = wannabeAlice
-
-    if (!(await CtypeOnChain(DriversLicense))) {
-      await DriversLicense.store(attester).then((tx) =>
-        BlockchainUtils.submitTxWithReSign(tx, attester, {
-          resolveOn: BlockchainUtils.IS_IN_BLOCK,
-        })
-      )
->>>>>>> 744de64d
     }
     const claim = Claim.fromCTypeAndClaimContents(
       DriversLicense,
