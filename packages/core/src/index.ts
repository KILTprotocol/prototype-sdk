--- conflicted
+++ resolved
@@ -25,14 +25,7 @@
   RequestForAttestationUtils,
 } from './requestforattestation'
 
-<<<<<<< HEAD
 export { connect, disconnect, config, init } from './kilt'
-export { SubmittableResult } from '@polkadot/api'
-export { SubmittableExtrinsic } from '@polkadot/api/promise/types'
-export * from './errorhandling'
-=======
-export { connect, disconnect, config } from './kilt'
->>>>>>> 997b83a7
 
 export { SDKErrors } from '@kiltprotocol/utils'
 
