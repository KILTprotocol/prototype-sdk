/**
 * @packageDocumentation
 * @module BlockchchainUtils
 * @preferred
 */

import { SubmittableResult } from '@polkadot/api'
import { SubmittableExtrinsic } from '@polkadot/api/promise/types'
<<<<<<< HEAD
import { SDKErrors } from '@kiltprotocol/utils'
=======
import { ErrorCode, isSDKError, SDKError } from '../errorhandling/SDKErrors'
>>>>>>> 99e35c0d
import {
  Evaluator,
  makeSubscriptionPromise,
  TerminationOptions,
} from '../util/SubscriptionPromise'
import { ErrorHandler, SDKErrors } from '../errorhandling'
import { ERROR_UNKNOWN as UNKNOWN_EXTRINSIC_ERROR } from '../errorhandling/ExtrinsicError'
import { factory as LoggerFactory } from '../config/ConfigService'
import Identity from '../identity/Identity'
import getCached from '../blockchainApiConnection'

export type ResultEvaluator = Evaluator<SubmittableResult>
export type ErrorEvaluator = Evaluator<Error>
export type SubscriptionPromiseOptions = TerminationOptions<SubmittableResult>

const log = LoggerFactory.getLogger('Blockchain')

export const TxOutdated = 'Transaction is outdated'
export const TxPriority = 'Priority is too low:'
export const TxDuplicate = 'Transaction Already Imported'
export const RelevantSDKErrors = [
  ErrorCode.ERROR_TRANSACTION_DUPLICATE,
  ErrorCode.ERROR_TRANSACTION_OUTDATED,
  ErrorCode.ERROR_TRANSACTION_PRIORITY,
  ErrorCode.ERROR_TRANSACTION_USURPED,
]
export const IS_RELEVANT_ERROR: ErrorEvaluator = (err: Error | SDKError) => {
  return isSDKError(err) && RelevantSDKErrors.includes(err.errorCode)
}
export const IS_READY: ResultEvaluator = (result) => result.status.isReady
export const IS_IN_BLOCK: ResultEvaluator = (result) => result.isInBlock
export const EXTRINSIC_EXECUTED: ResultEvaluator = (result) =>
  ErrorHandler.extrinsicSuccessful(result)
export const IS_FINALIZED: ResultEvaluator = (result) => result.isFinalized
export const IS_USURPED: ResultEvaluator = (result) =>
  result.status.isUsurped && SDKErrors.ERROR_TRANSACTION_USURPED()
export const IS_ERROR: ResultEvaluator = (result) => {
  return (
    (result.status.isDropped && Error('isDropped')) ||
    (result.status.isInvalid && Error('isInvalid')) ||
    (result.status.isFinalityTimeout && Error('isFinalityTimeout'))
  )
}
export const EXTRINSIC_FAILED: ResultEvaluator = (result) =>
  ErrorHandler.extrinsicFailed(result) &&
  (ErrorHandler.getExtrinsicError(result) || UNKNOWN_EXTRINSIC_ERROR)

/**
 * Parses potentially incomplete or undefined options and returns complete [[SubscriptionPromiseOptions]].
 *
 * @param opts Potentially undefined or partial [[SubscriptionPromiseOptions]] .
 * @returns Complete [[SubscriptionPromiseOptions]], with potentially defaulted values.
 */
export function parseSubscriptionOptions(
  opts?: Partial<SubscriptionPromiseOptions>
): SubscriptionPromiseOptions {
  const {
    resolveOn = IS_FINALIZED,
    rejectOn = (result: SubmittableResult) =>
      IS_ERROR(result) || EXTRINSIC_FAILED(result) || IS_USURPED(result),
    timeout,
  } = { ...opts }

  return {
    resolveOn,
    rejectOn,
    timeout,
  }
}

/**
 * [ASYNC] Submits a signed [[SubmittableExtrinsic]] and attaches a callback to monitor the inclusion status of the transaction
 * and possible errors in the execution of extrinsics. Returns a promise to that end which by default resolves upon
 * finalization and rejects any errors occur during submission or execution of extrinsics. This behavior can be adjusted via optional parameters.
 *
 * Transaction fees will apply whenever a transaction fee makes it into a block, even if extrinsics fail to execute correctly!
 *
 * @param tx The [[SubmittableExtrinsic]] to be submitted. Most transactions need to be signed, this must be done beforehand.
 * @param opts [[SubscriptionPromiseOptions]]: Criteria for resolving/rejecting the promise.
 * @returns A promise which can be used to track transaction status.
 * If resolved, this promise returns [[SubmittableResult]] that has led to its resolution.
 */
export async function submitSignedTxRaw(
  tx: SubmittableExtrinsic,
  opts: SubscriptionPromiseOptions
): Promise<SubmittableResult> {
  log.info(`Submitting ${tx.method}`)
  const { promise, subscription } = makeSubscriptionPromise(opts)

<<<<<<< HEAD
  const unsubscribe = await tx
    .send(subscription)
    .catch(async (reason: Error) => {
      if (IS_RELEVANT_ERROR(reason)) {
        return Promise.reject(SDKErrors.ERROR_TRANSACTION_RECOVERABLE())
      }
      return Promise.reject(reason)
    })

  const result = await promise
    .catch(async (reason: Error) => {
      if (reason.message === SDKErrors.ERROR_TRANSACTION_USURPED().message) {
        return Promise.reject(SDKErrors.ERROR_TRANSACTION_RECOVERABLE())
      }
      return Promise.reject(reason)
    })
    .finally(() => unsubscribe())
=======
  const unsubscribe = await tx.send(subscription)

  return promise.finally(() => unsubscribe())
}
>>>>>>> 99e35c0d

/**
 * [ASYNC] Reroute to submitSignedTxRaw, this function matches the specific errors and returns the appropriate SDKErrors.
 *
 *
 * @param tx The [[SubmittableExtrinsic]] to be submitted. Most transactions need to be signed, this must be done beforehand.
 * @param opts [[SubscriptionPromiseOptions]]: Criteria for resolving/rejecting the promise.
 * @returns A promise which can be used to track transaction status.
 * If resolved, this promise returns [[SubmittableResult]] that has led to its resolution.
 */
async function submitSignedTxErrorMatched(
  tx: SubmittableExtrinsic,
  opts: SubscriptionPromiseOptions
): Promise<SubmittableResult> {
  return submitSignedTxRaw(tx, opts).catch((reason: Error) => {
    switch (true) {
      case reason.message.includes(TxOutdated):
        return Promise.reject(SDKErrors.ERROR_TRANSACTION_OUTDATED())
        break
      case reason.message.includes(TxPriority):
        return Promise.reject(SDKErrors.ERROR_TRANSACTION_PRIORITY())
        break
      case reason.message.includes(TxDuplicate):
        return Promise.reject(SDKErrors.ERROR_TRANSACTION_DUPLICATE())
        break
      default:
        return Promise.reject(reason)
    }
  })
}
/**
 * [ASYNC] Uses submitSignedTxErrorMatched to reject with ERROR_TRANSACTION_RECOVERABLE if Tx can be re-signed.
 *
 * @param tx The [[SubmittableExtrinsic]] to be submitted. Most transactions need to be signed, this must be done beforehand.
 * @param opts [[SubscriptionPromiseOptions]]: Criteria for resolving/rejecting the promise.
 * @returns A promise which can be used to track transaction status.
 * If resolved, this promise returns [[SubmittableResult]] that has led to its resolution.
 *
 */
export async function submitSignedTx(
  tx: SubmittableExtrinsic,
  opts: SubscriptionPromiseOptions
): Promise<SubmittableResult> {
  return submitSignedTxErrorMatched(tx, opts).catch((reason: Error) => {
    if (IS_RELEVANT_ERROR(reason)) {
      return Promise.reject(SDKErrors.ERROR_TRANSACTION_RECOVERABLE())
    }
    return Promise.reject(reason)
  })
}

/**
 * [ASYNC] Reroute of class method.
 *
 * @param tx The [[SubmittableExtrinsic]] to be submitted. Most transactions need to be signed, this must be done beforehand.
 * @param identity The [[Identity]] to re-sign the tx on recoverable error.
 * @param opts Optional partial criteria for resolving/rejecting the promise.
 * @returns A promise which can be used to track transaction status.
 * If resolved, this promise returns [[SubmittableResult]] that has led to its resolution.
 */
export async function submitTxWithReSign(
  tx: SubmittableExtrinsic,
  identity?: Identity,
  opts?: Partial<SubscriptionPromiseOptions>
): Promise<SubmittableResult> {
  const chain = await getCached()
  return chain.submitTxWithReSign(tx, identity, opts)
}<|MERGE_RESOLUTION|>--- conflicted
+++ resolved
@@ -6,17 +6,13 @@
 
 import { SubmittableResult } from '@polkadot/api'
 import { SubmittableExtrinsic } from '@polkadot/api/promise/types'
-<<<<<<< HEAD
 import { SDKErrors } from '@kiltprotocol/utils'
-=======
-import { ErrorCode, isSDKError, SDKError } from '../errorhandling/SDKErrors'
->>>>>>> 99e35c0d
 import {
   Evaluator,
   makeSubscriptionPromise,
   TerminationOptions,
 } from '../util/SubscriptionPromise'
-import { ErrorHandler, SDKErrors } from '../errorhandling'
+import { ErrorHandler } from '../errorhandling'
 import { ERROR_UNKNOWN as UNKNOWN_EXTRINSIC_ERROR } from '../errorhandling/ExtrinsicError'
 import { factory as LoggerFactory } from '../config/ConfigService'
 import Identity from '../identity/Identity'
@@ -32,13 +28,15 @@
 export const TxPriority = 'Priority is too low:'
 export const TxDuplicate = 'Transaction Already Imported'
 export const RelevantSDKErrors = [
-  ErrorCode.ERROR_TRANSACTION_DUPLICATE,
-  ErrorCode.ERROR_TRANSACTION_OUTDATED,
-  ErrorCode.ERROR_TRANSACTION_PRIORITY,
-  ErrorCode.ERROR_TRANSACTION_USURPED,
+  SDKErrors.ErrorCode.ERROR_TRANSACTION_DUPLICATE,
+  SDKErrors.ErrorCode.ERROR_TRANSACTION_OUTDATED,
+  SDKErrors.ErrorCode.ERROR_TRANSACTION_PRIORITY,
+  SDKErrors.ErrorCode.ERROR_TRANSACTION_USURPED,
 ]
-export const IS_RELEVANT_ERROR: ErrorEvaluator = (err: Error | SDKError) => {
-  return isSDKError(err) && RelevantSDKErrors.includes(err.errorCode)
+export const IS_RELEVANT_ERROR: ErrorEvaluator = (
+  err: Error | SDKErrors.SDKError
+) => {
+  return SDKErrors.isSDKError(err) && RelevantSDKErrors.includes(err.errorCode)
 }
 export const IS_READY: ResultEvaluator = (result) => result.status.isReady
 export const IS_IN_BLOCK: ResultEvaluator = (result) => result.isInBlock
@@ -100,30 +98,10 @@
   log.info(`Submitting ${tx.method}`)
   const { promise, subscription } = makeSubscriptionPromise(opts)
 
-<<<<<<< HEAD
-  const unsubscribe = await tx
-    .send(subscription)
-    .catch(async (reason: Error) => {
-      if (IS_RELEVANT_ERROR(reason)) {
-        return Promise.reject(SDKErrors.ERROR_TRANSACTION_RECOVERABLE())
-      }
-      return Promise.reject(reason)
-    })
-
-  const result = await promise
-    .catch(async (reason: Error) => {
-      if (reason.message === SDKErrors.ERROR_TRANSACTION_USURPED().message) {
-        return Promise.reject(SDKErrors.ERROR_TRANSACTION_RECOVERABLE())
-      }
-      return Promise.reject(reason)
-    })
-    .finally(() => unsubscribe())
-=======
   const unsubscribe = await tx.send(subscription)
 
   return promise.finally(() => unsubscribe())
 }
->>>>>>> 99e35c0d
 
 /**
  * [ASYNC] Reroute to submitSignedTxRaw, this function matches the specific errors and returns the appropriate SDKErrors.
