--- conflicted
+++ resolved
@@ -12,13 +12,8 @@
   makeSubscriptionPromise,
   TerminationOptions,
 } from '../util/SubscriptionPromise'
-<<<<<<< HEAD
-import { ErrorHandler, SDKErrors } from '../errorhandling'
 import { extrinsicErrorDict } from '../errorhandling/ExtrinsicError'
-=======
 import { ErrorHandler } from '../errorhandling'
-import { ERROR_UNKNOWN as UNKNOWN_EXTRINSIC_ERROR } from '../errorhandling/ExtrinsicError'
->>>>>>> a1f4b402
 import { factory as LoggerFactory } from '../config/ConfigService'
 import Identity from '../identity/Identity'
 import getCached from '../blockchainApiConnection'
