/**
 * @packageDocumentation
 * @ignore
 */

<<<<<<< HEAD
import { Option, Tuple } from '@polkadot/types'
import type { IPublicIdentity, SubmittableExtrinsic } from '@kiltprotocol/types'
import { BlockchainApiConnection } from '@kiltprotocol/chain-helpers'
=======
import { SubmittableExtrinsic } from '@polkadot/api/promise/types'
import { Option } from '@polkadot/types'
import { IPublicIdentity } from '@kiltprotocol/types'
import { getCached } from '../blockchainApiConnection'
>>>>>>> 389131d7
import Identity from '../identity/Identity'
import { IDid } from './Did'
import {
  decodeDid,
  getAddressFromIdentifier,
  getIdentifierFromAddress,
  IEncodedDidRecord,
} from './Did.utils'

export async function queryByIdentifier(
  identifier: IDid['identifier']
): Promise<IDid | null> {
  const blockchain = await BlockchainApiConnection.getCached()
  const address = getAddressFromIdentifier(identifier)
  const decoded = decodeDid(
    identifier,
    await blockchain.api.query.did.dIDs<Option<IEncodedDidRecord>>(address)
  )
  return decoded
}

export async function queryByAddress(
  address: IPublicIdentity['address']
): Promise<IDid | null> {
  const blockchain = await BlockchainApiConnection.getCached()
  const identifier = getIdentifierFromAddress(address)
  const decoded = decodeDid(
    identifier,
    await blockchain.api.query.did.dIDs<Option<IEncodedDidRecord>>(address)
  )
  return decoded
}

export async function remove(
  identity: Identity
): Promise<SubmittableExtrinsic> {
  const blockchain = await BlockchainApiConnection.getCached()
  const tx: SubmittableExtrinsic = blockchain.api.tx.did.remove()
  return blockchain.signTx(identity, tx)
}

export async function store(
  did: IDid,
  identity: Identity
): Promise<SubmittableExtrinsic> {
  const blockchain = await BlockchainApiConnection.getCached()
  const tx: SubmittableExtrinsic = blockchain.api.tx.did.add(
    did.publicBoxKey,
    did.publicSigningKey,
    did.documentStore
  )
  return blockchain.signTx(identity, tx)
}<|MERGE_RESOLUTION|>--- conflicted
+++ resolved
@@ -3,16 +3,9 @@
  * @ignore
  */
 
-<<<<<<< HEAD
-import { Option, Tuple } from '@polkadot/types'
+import { Option } from '@polkadot/types'
 import type { IPublicIdentity, SubmittableExtrinsic } from '@kiltprotocol/types'
 import { BlockchainApiConnection } from '@kiltprotocol/chain-helpers'
-=======
-import { SubmittableExtrinsic } from '@polkadot/api/promise/types'
-import { Option } from '@polkadot/types'
-import { IPublicIdentity } from '@kiltprotocol/types'
-import { getCached } from '../blockchainApiConnection'
->>>>>>> 389131d7
 import Identity from '../identity/Identity'
 import { IDid } from './Did'
 import {
